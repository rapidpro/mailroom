package models

import (
	"fmt"
	"testing"
	"time"

	"github.com/nyaruka/gocommon/urns"
	"github.com/greatnonprofits-nfp/goflow/assets"
	"github.com/greatnonprofits-nfp/goflow/flows"
	"github.com/greatnonprofits-nfp/goflow/utils"
	"github.com/nyaruka/mailroom/config"
	"github.com/nyaruka/mailroom/testsuite"
	"github.com/stretchr/testify/assert"
)

func TestMsgs(t *testing.T) {
	ctx := testsuite.CTX()
	db := testsuite.DB()

	orgID := OrgID(1)
	channels, err := loadChannels(ctx, db, orgID)
	assert.NoError(t, err)

	channel := channels[0].(*Channel)
	chanUUID := channels[0].UUID()

	tcs := []struct {
		ChannelUUID      assets.ChannelUUID
		Channel          *Channel
		Text             string
		ContactID        ContactID
		URN              urns.URN
		ContactURNID     URNID
		Attachments      []utils.Attachment
		QuickReplies     []string
		Topic            flows.MsgTopic
		ExpectedMetadata map[string]interface{}
		ExpectedMsgCount int
		HasErr           bool
	}{
		{
			chanUUID, channel,
			"missing urn id",
			CathyID,
			urns.URN("tel:+250700000001"),
			URNID(0),
			nil,
			nil,
			flows.NilMsgTopic,
			map[string]interface{}{},
			1,
			true,
		},
		{
			chanUUID,
			channel,
			"test outgoing",
			CathyID,
			urns.URN(fmt.Sprintf("tel:+250700000001?id=%d", CathyURNID)),
			CathyURNID,
			nil,
			[]string{"yes", "no"},
			flows.MsgTopicPurchase,
			map[string]interface{}{
				"quick_replies": []string{"yes", "no"},
				"topic":         "purchase",
			},
			1,
			false,
		},
		{
			chanUUID,
			channel,
			"test outgoing",
			CathyID,
			urns.URN(fmt.Sprintf("tel:+250700000001?id=%d", CathyURNID)),
			CathyURNID,
			[]utils.Attachment{utils.Attachment("image/jpeg:https://dl-foo.com/image.jpg")},
			nil,
			flows.NilMsgTopic,
			map[string]interface{}{},
			2,
			false},
	}

	now := time.Now()
	time.Sleep(time.Millisecond * 10)

	for _, tc := range tcs {
		tx, err := db.BeginTxx(ctx, nil)
		assert.NoError(t, err)

<<<<<<< HEAD
		flowMsg := flows.NewMsgOut(tc.URN, assets.NewChannelReference(tc.ChannelUUID, "Test Channel"), tc.Text, tc.Attachments, tc.QuickReplies, nil)
		msg, err := NewOutgoingMsg(orgID, tc.Channel, tc.ContactID, flowMsg, now, "", ctx, tx)
=======
		flowMsg := flows.NewMsgOut(tc.URN, assets.NewChannelReference(tc.ChannelUUID, "Test Channel"), tc.Text, tc.Attachments, tc.QuickReplies, nil, tc.Topic)
		msg, err := NewOutgoingMsg(orgID, tc.Channel, tc.ContactID, flowMsg, now)
>>>>>>> fe89356d

		if err == nil {
			assert.False(t, tc.HasErr)
			err = InsertMessages(ctx, tx, []*Msg{msg})
			assert.NoError(t, err)
			assert.Equal(t, orgID, msg.OrgID())
			assert.Equal(t, tc.Text, msg.Text())
			assert.Equal(t, tc.ContactID, msg.ContactID())
			assert.Equal(t, tc.Channel, msg.Channel())
			assert.Equal(t, tc.ChannelUUID, msg.ChannelUUID())
			assert.Equal(t, tc.URN, msg.URN())
			if tc.ContactURNID != NilURNID {
				assert.Equal(t, tc.ContactURNID, *msg.ContactURNID())
			} else {
				assert.Nil(t, msg.ContactURNID())
			}
			assert.Equal(t, tc.ExpectedMetadata, msg.Metadata())
			assert.Equal(t, tc.ExpectedMsgCount, msg.MsgCount())
			assert.Equal(t, now, msg.CreatedOn())
			assert.True(t, msg.ID() > 0)
			assert.True(t, msg.QueuedOn().After(now))
			assert.True(t, msg.ModifiedOn().After(now))
		} else {
			if !tc.HasErr {
				assert.Fail(t, "unexpected error: %s", err.Error())
			}
		}
		tx.Rollback()
	}
}

func TestNormalizeAttachment(t *testing.T) {
	config.Mailroom.AttachmentDomain = "foo.bar.com"
	defer func() { config.Mailroom.AttachmentDomain = "" }()

	tcs := []struct {
		raw        string
		normalized string
	}{
		{"geo:-2.90875,-79.0117686", "geo:-2.90875,-79.0117686"},
		{"image/jpeg:http://files.com/test.jpg", "image/jpeg:http://files.com/test.jpg"},
		{"image/jpeg:https://files.com/test.jpg", "image/jpeg:https://files.com/test.jpg"},
		{"image/jpeg:test.jpg", "image/jpeg:https://foo.bar.com/test.jpg"},
		{"image/jpeg:/test.jpg", "image/jpeg:https://foo.bar.com/test.jpg"},
	}

	for _, tc := range tcs {
		assert.Equal(t, tc.normalized, string(NormalizeAttachment(utils.Attachment(tc.raw))))
	}
}<|MERGE_RESOLUTION|>--- conflicted
+++ resolved
@@ -91,13 +91,8 @@
 		tx, err := db.BeginTxx(ctx, nil)
 		assert.NoError(t, err)
 
-<<<<<<< HEAD
-		flowMsg := flows.NewMsgOut(tc.URN, assets.NewChannelReference(tc.ChannelUUID, "Test Channel"), tc.Text, tc.Attachments, tc.QuickReplies, nil)
-		msg, err := NewOutgoingMsg(orgID, tc.Channel, tc.ContactID, flowMsg, now, "", ctx, tx)
-=======
 		flowMsg := flows.NewMsgOut(tc.URN, assets.NewChannelReference(tc.ChannelUUID, "Test Channel"), tc.Text, tc.Attachments, tc.QuickReplies, nil, tc.Topic)
 		msg, err := NewOutgoingMsg(orgID, tc.Channel, tc.ContactID, flowMsg, now)
->>>>>>> fe89356d
 
 		if err == nil {
 			assert.False(t, tc.HasErr)
