package models

import (
	"os"
	"testing"
	"time"

	sqlx_types "github.com/jmoiron/sqlx/types"
	"github.com/nyaruka/gocommon/urns"
	"github.com/nyaruka/goflow/assets"
	"github.com/nyaruka/goflow/flows"
	"github.com/nyaruka/goflow/flows/definition"
	"github.com/nyaruka/goflow/utils"
	"github.com/nyaruka/mailroom/testsuite"
	"github.com/stretchr/testify/assert"
	null "gopkg.in/guregu/null.v3"
)

// Custom entry point so we can reset our database
func TestMain(m *testing.M) {
	testsuite.Reset()
	os.Exit(m.Run())
}

func TestChannels(t *testing.T) {
	ctx := testsuite.CTX()
	db := testsuite.DB()

	// add some prefixes to channel 2
	db.MustExec(`UPDATE channels_channel SET config = '{"matching_prefixes": ["250", "251"]}' WHERE id = 2`)

	// make channel 3 have a parent of channel 1
	db.MustExec(`UPDATE channels_channel SET parent_id = 1 WHERE id = 3`)

	channels, err := loadChannels(ctx, db, 1)
	assert.NoError(t, err)

	tcs := []struct {
		ID       ChannelID
		UUID     assets.ChannelUUID
		Name     string
		Address  string
		Schemes  []string
		Roles    []assets.ChannelRole
		Prefixes []string
		Parent   *assets.ChannelReference
	}{
		{ChannelID(1), assets.ChannelUUID("ac4c718a-db3f-4d8a-ae43-321f1a5bd44a"), "Android", "1234",
			[]string{"tel"}, []assets.ChannelRole{"send", "receive"}, nil, nil},
		{ChannelID(2), assets.ChannelUUID("c534272e-817d-4a78-a70c-f21df34407f8"), "Nexmo", "2345",
			[]string{"tel"}, []assets.ChannelRole{"send", "receive"}, []string{"250", "251"}, nil},
		{ChannelID(3), assets.ChannelUUID("0b10b271-a4ec-480f-abed-b4a197490590"), "Twitter", "my_handle", []string{"twitter"}, []assets.ChannelRole{"send", "receive"}, nil,
			assets.NewChannelReference(assets.ChannelUUID("ac4c718a-db3f-4d8a-ae43-321f1a5bd44a"), "Android")},
	}

	assert.Equal(t, len(tcs), len(channels))
	for i, tc := range tcs {
		channel := channels[i].(*Channel)
		assert.Equal(t, tc.UUID, channel.UUID())
		assert.Equal(t, tc.ID, channel.ID())
		assert.Equal(t, tc.Name, channel.Name())
		assert.Equal(t, tc.Address, channel.Address())
		assert.Equal(t, tc.Roles, channel.Roles())
		assert.Equal(t, tc.Schemes, channel.Schemes())
		assert.Equal(t, tc.Prefixes, channel.MatchPrefixes())
		assert.Equal(t, tc.Parent, channel.Parent())
	}

}

func TestFields(t *testing.T) {
	ctx := testsuite.CTX()
	db := testsuite.DB()

	fields, err := loadFields(ctx, db, 1)
	assert.NoError(t, err)

	tcs := []struct {
		Key       string
		Name      string
		ValueType assets.FieldType
	}{
		{"age", "Age", assets.FieldTypeNumber},
		{"district", "District", assets.FieldTypeDistrict},
		{"gender", "Gender", assets.FieldTypeText},
		{"joined", "Joined On", assets.FieldTypeDatetime},
		{"state", "State", assets.FieldTypeState},
		{"ward", "Ward", assets.FieldTypeWard},
	}

	assert.Equal(t, 6, len(fields))
	for i, tc := range tcs {
		assert.Equal(t, tc.Key, fields[i].Key())
		assert.Equal(t, tc.Name, fields[i].Name())
		assert.Equal(t, tc.ValueType, fields[i].Type())
	}
}

func TestFlows(t *testing.T) {
	ctx := testsuite.CTX()
	db := testsuite.DB()

	tcs := []struct {
		FlowID   FlowID
		FlowUUID assets.FlowUUID
		Name     string
		Found    bool
	}{
		{FlowID(1), assets.FlowUUID("51e3c67d-8483-449c-abf7-25e50686f0db"), "Favorites", true},
	}

	for _, tc := range tcs {
		flow, err := loadFlowByUUID(ctx, db, tc.FlowUUID)
		assert.NoError(t, err)
		if tc.Found {
			assert.Equal(t, tc.Name, flow.Name())
			assert.Equal(t, tc.FlowID, flow.ID())
			assert.Equal(t, tc.FlowUUID, flow.UUID())

			_, err := definition.ReadFlow(flow.Definition())
			assert.NoError(t, err)
		}
	}
}

func TestMsgs(t *testing.T) {
	ctx := testsuite.CTX()
	db := testsuite.DB()

	orgID := OrgID(1)
	channels, err := loadChannels(ctx, db, orgID)
	assert.NoError(t, err)

	channel := channels[1].(*Channel)
	chanUUID := assets.ChannelUUID(utils.UUID("c534272e-817d-4a78-a70c-f21df34407f8"))

	tcs := []struct {
		ChannelUUID  assets.ChannelUUID
		Channel      *Channel
		Text         string
		ContactID    flows.ContactID
		URN          urns.URN
		ContactURNID URNID
		Attachments  flows.AttachmentList
		QuickReplies []string
		Metadata     sqlx_types.JSONText
		MsgCount     int
		HasErr       bool
	}{
<<<<<<< HEAD
		{chanUUID, channel, "missing urn id", flows.ContactID(42), urns.URN("tel:+250700000001"), URNID(0),
			nil, nil, null.NewString("", false), true},
		{chanUUID, channel, "test outgoing", flows.ContactID(42), urns.URN("tel:+250700000001?id=42"), URNID(42),
			nil, []string{"yes", "no"}, null.NewString(`{"quick_replies":["yes","no"]}`, true), false},
		{chanUUID, channel, "test outgoing", flows.ContactID(42), urns.URN("tel:+250700000001?id=42"), URNID(42),
			flows.AttachmentList([]flows.Attachment{flows.Attachment("image/jpeg:https://dl-foo.com/image.jpg")}), nil, null.NewString("", false), false},
=======
		{chanUUID, channel, "missing urn id", flows.ContactID(42), urns.URN("tel:+250700000001"), ContactURNID(0),
			nil, nil, sqlx_types.JSONText(nil), 1, true},
		{chanUUID, channel, "test outgoing", flows.ContactID(42), urns.URN("tel:+250700000001?id=42"), ContactURNID(42),
			nil, []string{"yes", "no"}, sqlx_types.JSONText(`{"quick_replies":["yes","no"]}`), 1, false},
		{chanUUID, channel, "test outgoing", flows.ContactID(42), urns.URN("tel:+250700000001?id=42"), ContactURNID(42),
			flows.AttachmentList([]flows.Attachment{flows.Attachment("image/jpeg:https://dl-foo.com/image.jpg")}), nil, sqlx_types.JSONText(nil), 2, false},
>>>>>>> 38f50553
	}

	now := time.Now()
	time.Sleep(time.Millisecond * 10)

	for _, tc := range tcs {
		tx, err := db.BeginTxx(ctx, nil)
		assert.NoError(t, err)

		flowMsg := flows.NewMsgOut(tc.URN, assets.NewChannelReference(tc.ChannelUUID, "Test Channel"), tc.Text, tc.Attachments, tc.QuickReplies)
		msg, err := NewOutgoingMsg(orgID, tc.Channel, tc.ContactID, flowMsg, now)

		if err == nil {
			err = InsertMessages(ctx, tx, []*Msg{msg})
			assert.NoError(t, err)
			assert.Equal(t, orgID, msg.OrgID())
			assert.Equal(t, tc.Text, msg.Text())
			assert.Equal(t, tc.ContactID, msg.ContactID())
			assert.Equal(t, tc.Channel, msg.Channel())
<<<<<<< HEAD
			assert.Equal(t, tc.ChannelUUID, msg.ChannelUUID())
			assert.Equal(t, tc.URN, msg.URN())
			assert.Equal(t, tc.ContactURNID, msg.ContactURNID())
			assert.Equal(t, tc.Metadata, msg.Metadata())
			assert.Equal(t, now, msg.CreatedOn())
			assert.True(t, msg.ID() > 0)
			assert.True(t, msg.QueuedOn().After(now))
			assert.True(t, msg.ModifiedOn().After(now))
=======
			assert.Equal(t, tc.ChannelUUID, msg.ChannelUUID)
			assert.Equal(t, tc.URN, msg.URN)
			assert.Equal(t, tc.ContactURNID, msg.ContactURNID)
			assert.Equal(t, tc.Metadata, msg.Metadata)
			assert.Equal(t, tc.MsgCount, msg.MsgCount)
			assert.Equal(t, now, msg.CreatedOn)
			assert.True(t, msg.ID > 0)
			assert.True(t, msg.QueuedOn.After(now))
			assert.True(t, msg.ModifiedOn.After(now))
>>>>>>> 38f50553
		} else {
			if !tc.HasErr {
				assert.Fail(t, "unexpected error: %s", err.Error())
			}
		}
		tx.Rollback()
	}
}

func TestOrgs(t *testing.T) {
	ctx := testsuite.CTX()
	db := testsuite.DB()

	tx, err := db.BeginTxx(ctx, nil)
	assert.NoError(t, err)
	defer tx.Rollback()

	tx.MustExec("UPDATE orgs_org SET language = 'eng' WHERE id = 2;")
	tx.MustExec(`INSERT INTO orgs_language(is_active, created_on, modified_on, name, iso_code, created_by_id, modified_by_id, org_id) 
				                    VALUES(TRUE, NOW(), NOW(), 'French', 'fra', 1, 1, 2);`)

	org, err := loadOrg(ctx, tx, 1)
	assert.NoError(t, err)

	assert.Equal(t, OrgID(1), org.ID())
	assert.Equal(t, utils.DateFormatDayMonthYear, org.DateFormat())
	assert.Equal(t, utils.TimeFormatHourMinute, org.TimeFormat())
	assert.Equal(t, utils.RedactionPolicyNone, org.RedactionPolicy())
	tz, _ := time.LoadLocation("Europe/Copenhagen")
	assert.Equal(t, tz, org.Timezone())
	assert.Equal(t, 0, len(org.AllowedLanguages()))

	org, err = loadOrg(ctx, tx, 2)
	assert.NoError(t, err)
	assert.Equal(t, []utils.Language{"eng", "fra"}, org.AllowedLanguages())

	_, err = loadOrg(ctx, tx, 99)
	assert.Error(t, err)
}

func TestResthooks(t *testing.T) {
	ctx := testsuite.CTX()
	db := testsuite.DB()

	tx, err := db.BeginTxx(ctx, nil)
	assert.NoError(t, err)
	defer tx.Rollback()

	tx.MustExec(`INSERT INTO api_resthook(is_active, created_on, modified_on, slug, created_by_id, modified_by_id, org_id)
								   VALUES(TRUE, NOW(), NOW(), 'registration', 1, 1, 1);`)
	tx.MustExec(`INSERT INTO api_resthook(is_active, created_on, modified_on, slug, created_by_id, modified_by_id, org_id)
								   VALUES(TRUE, NOW(), NOW(), 'block', 1, 1, 1);`)
	tx.MustExec(`INSERT INTO api_resthooksubscriber(is_active, created_on, modified_on, target_url, created_by_id, modified_by_id, resthook_id)
											 VALUES(TRUE, NOW(), NOW(), 'https://foo.bar', 1, 1, 2);`)
	tx.MustExec(`INSERT INTO api_resthooksubscriber(is_active, created_on, modified_on, target_url, created_by_id, modified_by_id, resthook_id)
	                                         VALUES(TRUE, NOW(), NOW(), 'https://bar.foo', 1, 1, 2);`)

	resthooks, err := loadResthooks(ctx, tx, 1)
	assert.NoError(t, err)

	tcs := []struct {
		ID          ResthookID
		Slug        string
		Subscribers []string
	}{
		{ResthookID(2), "block", []string{"https://bar.foo", "https://foo.bar"}},
		{ResthookID(1), "registration", nil},
	}

	assert.Equal(t, 2, len(resthooks))
	for i, tc := range tcs {
		resthook := resthooks[i].(*Resthook)
		assert.Equal(t, tc.ID, resthook.ID())
		assert.Equal(t, tc.Slug, resthook.Slug())
		assert.Equal(t, tc.Subscribers, resthook.Subscribers())
	}
}

func TestTopups(t *testing.T) {
	ctx := testsuite.CTX()
	db := testsuite.DB()
	rc := testsuite.RC()
	defer rc.Close()

	tx, err := db.BeginTxx(ctx, nil)
	assert.NoError(t, err)
	defer tx.Rollback()

	tx.MustExec(`INSERT INTO orgs_topupcredits(is_squashed, used, topup_id)
	                                    VALUES(TRUE, 1000000, 3),(TRUE, 998000, 2),(TRUE, 998, 2)`)

	tcs := []struct {
		OrgID     OrgID
		TopupID   TopupID
		Remaining int
	}{
		{OrgID(1), TopupID(null.NewInt(1, true)), 1000000},
		{OrgID(2), TopupID(null.NewInt(2, true)), 2},
		{OrgID(3), NilTopupID, 0},
	}

	for _, tc := range tcs {
		topup, err := calculateActiveTopup(ctx, tx, tc.OrgID)
		assert.NoError(t, err)

		if tc.TopupID == NilTopupID {
			assert.Nil(t, topup)
		} else {
			assert.NotNil(t, topup)
			assert.Equal(t, tc.TopupID, topup.ID)
			assert.Equal(t, tc.Remaining, topup.Remaining)
		}
	}

	tc2s := []struct {
		OrgID   OrgID
		TopupID TopupID
	}{
		{OrgID(1), TopupID(null.NewInt(1, true))},
		{OrgID(2), TopupID(null.NewInt(2, true))},
		{OrgID(2), TopupID(null.NewInt(2, true))},
		{OrgID(2), NilTopupID},
		{OrgID(3), NilTopupID},
	}

	for _, tc := range tc2s {
		topup, err := DecrementOrgCredits(ctx, tx, rc, tc.OrgID, 1)
		assert.NoError(t, err)
		assert.Equal(t, tc.TopupID, topup)
		tx.MustExec(`INSERT INTO orgs_topupcredits(is_squashed, used, topup_id) VALUES(TRUE, 1, $1)`, tc.OrgID)
	}
}

func TestLocations(t *testing.T) {
	ctx := testsuite.CTX()
	db := testsuite.DB()

	db.MustExec(`INSERT INTO locations_boundaryalias(is_active, created_on, modified_on, name, boundary_id, created_by_id, modified_by_id, org_id)
											  VALUES(TRUE, NOW(), NOW(), 'Soko', 2, 1, 1, 1);`)
	db.MustExec(`INSERT INTO locations_boundaryalias(is_active, created_on, modified_on, name, boundary_id, created_by_id, modified_by_id, org_id)
	                                          VALUES(TRUE, NOW(), NOW(), 'Sokoz', 2, 1, 1, 2);`)

	root, err := loadLocations(ctx, db, 1)
	assert.NoError(t, err)

	locations := root[0].FindByName("Nigeria", 0, nil)

	assert.Equal(t, 1, len(locations))
	assert.Equal(t, "Nigeria", locations[0].Name())
	assert.Equal(t, []string(nil), locations[0].Aliases())
	assert.Equal(t, 37, len(locations[0].Children()))
	nigeria := locations[0]

	tcs := []struct {
		Name        string
		Level       utils.LocationLevel
		Aliases     []string
		NumChildren int
	}{
		{"Sokoto", 1, []string{"Soko"}, 23},
		{"Zamfara", 1, nil, 14},
	}

	for _, tc := range tcs {
		locations = root[0].FindByName(tc.Name, tc.Level, nigeria)
		assert.Equal(t, 1, len(locations))
		state := locations[0]

		assert.Equal(t, tc.Name, state.Name())
		assert.Equal(t, tc.Aliases, state.Aliases())
		assert.Equal(t, tc.NumChildren, len(state.Children()))
	}
}

func TestLabels(t *testing.T) {
	ctx := testsuite.CTX()
	db := testsuite.DB()

	labels, err := loadLabels(ctx, db, 1)
	assert.NoError(t, err)

	tcs := []struct {
		ID   LabelID
		Name string
	}{
		{LabelID(9), "Building"},
		{LabelID(8), "Driving"},
	}

	assert.Equal(t, 10, len(labels))
	for i, tc := range tcs {
		label := labels[i].(*Label)
		assert.Equal(t, tc.ID, label.ID())
		assert.Equal(t, tc.Name, label.Name())
	}
}

func TestGroups(t *testing.T) {
	ctx := testsuite.CTX()
	db := testsuite.DB()

	groups, err := loadGroups(ctx, db, 1)
	assert.NoError(t, err)

	tcs := []struct {
		ID    GroupID
		UUID  assets.GroupUUID
		Name  string
		Query string
	}{
		{GroupID(40), assets.GroupUUID("5fc427e8-c307-49d7-91f7-8baf0db8a55e"), "Districts (Dynamic)", `district = "Faskari" OR district = "Zuru" OR district = "Anka"`},
		{GroupID(33), assets.GroupUUID("85a5a793-4741-4896-b55e-05af65f3c0fa"), "Doctors", ""},
	}

	assert.Equal(t, 10, len(groups))
	for i, tc := range tcs {
		group := groups[i].(*Group)
		assert.Equal(t, tc.UUID, group.UUID())
		assert.Equal(t, tc.ID, group.ID())
		assert.Equal(t, tc.Name, group.Name())
		assert.Equal(t, tc.Query, group.Query())
	}
}<|MERGE_RESOLUTION|>--- conflicted
+++ resolved
@@ -147,21 +147,12 @@
 		MsgCount     int
 		HasErr       bool
 	}{
-<<<<<<< HEAD
 		{chanUUID, channel, "missing urn id", flows.ContactID(42), urns.URN("tel:+250700000001"), URNID(0),
-			nil, nil, null.NewString("", false), true},
+			nil, nil, sqlx_types.JSONText(nil), 1, true},
 		{chanUUID, channel, "test outgoing", flows.ContactID(42), urns.URN("tel:+250700000001?id=42"), URNID(42),
-			nil, []string{"yes", "no"}, null.NewString(`{"quick_replies":["yes","no"]}`, true), false},
+			nil, []string{"yes", "no"}, sqlx_types.JSONText(`{"quick_replies":["yes","no"]}`), 1, false},
 		{chanUUID, channel, "test outgoing", flows.ContactID(42), urns.URN("tel:+250700000001?id=42"), URNID(42),
-			flows.AttachmentList([]flows.Attachment{flows.Attachment("image/jpeg:https://dl-foo.com/image.jpg")}), nil, null.NewString("", false), false},
-=======
-		{chanUUID, channel, "missing urn id", flows.ContactID(42), urns.URN("tel:+250700000001"), ContactURNID(0),
-			nil, nil, sqlx_types.JSONText(nil), 1, true},
-		{chanUUID, channel, "test outgoing", flows.ContactID(42), urns.URN("tel:+250700000001?id=42"), ContactURNID(42),
-			nil, []string{"yes", "no"}, sqlx_types.JSONText(`{"quick_replies":["yes","no"]}`), 1, false},
-		{chanUUID, channel, "test outgoing", flows.ContactID(42), urns.URN("tel:+250700000001?id=42"), ContactURNID(42),
 			flows.AttachmentList([]flows.Attachment{flows.Attachment("image/jpeg:https://dl-foo.com/image.jpg")}), nil, sqlx_types.JSONText(nil), 2, false},
->>>>>>> 38f50553
 	}
 
 	now := time.Now()
@@ -181,26 +172,15 @@
 			assert.Equal(t, tc.Text, msg.Text())
 			assert.Equal(t, tc.ContactID, msg.ContactID())
 			assert.Equal(t, tc.Channel, msg.Channel())
-<<<<<<< HEAD
 			assert.Equal(t, tc.ChannelUUID, msg.ChannelUUID())
 			assert.Equal(t, tc.URN, msg.URN())
 			assert.Equal(t, tc.ContactURNID, msg.ContactURNID())
 			assert.Equal(t, tc.Metadata, msg.Metadata())
+			assert.Equal(t, tc.MsgCount, msg.MsgCount())
 			assert.Equal(t, now, msg.CreatedOn())
 			assert.True(t, msg.ID() > 0)
 			assert.True(t, msg.QueuedOn().After(now))
 			assert.True(t, msg.ModifiedOn().After(now))
-=======
-			assert.Equal(t, tc.ChannelUUID, msg.ChannelUUID)
-			assert.Equal(t, tc.URN, msg.URN)
-			assert.Equal(t, tc.ContactURNID, msg.ContactURNID)
-			assert.Equal(t, tc.Metadata, msg.Metadata)
-			assert.Equal(t, tc.MsgCount, msg.MsgCount)
-			assert.Equal(t, now, msg.CreatedOn)
-			assert.True(t, msg.ID > 0)
-			assert.True(t, msg.QueuedOn.After(now))
-			assert.True(t, msg.ModifiedOn.After(now))
->>>>>>> 38f50553
 		} else {
 			if !tc.HasErr {
 				assert.Fail(t, "unexpected error: %s", err.Error())
