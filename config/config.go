--- conflicted
+++ resolved
@@ -63,13 +63,11 @@
 	Address   string `help:"the address to bind our web server to"`
 	Port      int    `help:"the port to bind our web server to"`
 
-<<<<<<< HEAD
+	UUIDSeed int `help:"seed to use for UUID generation in a testing environment"`
+
 	YourlsLogin    string `help:"the YoURLs API login used to generate shorten links"`
 	YourlsPassword string `help:"the YoURLs API password used to access the shorten link generated"`
 	YourlsHost     string `help:"the YoURLs API host"`
-=======
-	UUIDSeed int `help:"seed to use for UUID generation in a testing environment"`
->>>>>>> eb86e90b
 }
 
 // NewMailroomConfig returns a new default configuration object
@@ -108,13 +106,11 @@
 		Address: "localhost",
 		Port:    8090,
 
-<<<<<<< HEAD
+		UUIDSeed: 0,
+
 		YourlsLogin:    "",
 		YourlsPassword: "",
 		YourlsHost:     "",
-=======
-		UUIDSeed: 0,
->>>>>>> eb86e90b
 	}
 }
 
