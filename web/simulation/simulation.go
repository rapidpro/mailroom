package simulation

import (
	"context"
	"encoding/json"
	"net/http"

	"github.com/jmoiron/sqlx"
<<<<<<< HEAD
	"github.com/greatnonprofits-nfp/goflow/assets"
	"github.com/greatnonprofits-nfp/goflow/assets/static/types"
	"github.com/greatnonprofits-nfp/goflow/excellent/tools"
	xtypes "github.com/greatnonprofits-nfp/goflow/excellent/types"
	"github.com/greatnonprofits-nfp/goflow/flows"
	"github.com/greatnonprofits-nfp/goflow/flows/events"
	"github.com/greatnonprofits-nfp/goflow/flows/resumes"
	"github.com/greatnonprofits-nfp/goflow/flows/triggers"
	"github.com/greatnonprofits-nfp/goflow/utils"
	"github.com/nyaruka/mailroom/goflow"
	"github.com/nyaruka/mailroom/models"
=======
	"github.com/nyaruka/goflow/assets"
	"github.com/nyaruka/goflow/assets/static/types"
	"github.com/nyaruka/goflow/excellent/tools"
	xtypes "github.com/nyaruka/goflow/excellent/types"
	"github.com/nyaruka/goflow/flows"
	"github.com/nyaruka/goflow/flows/events"
	"github.com/nyaruka/goflow/flows/resumes"
	"github.com/nyaruka/goflow/flows/triggers"
	"github.com/nyaruka/goflow/utils"
	"github.com/nyaruka/mailroom/core/goflow"
	"github.com/nyaruka/mailroom/core/models"
>>>>>>> eb86e90b
	"github.com/nyaruka/mailroom/web"
	"github.com/pkg/errors"
)

func init() {
	web.RegisterJSONRoute(http.MethodPost, "/mr/sim/start", web.RequireAuthToken(handleStart))
	web.RegisterJSONRoute(http.MethodPost, "/mr/sim/resume", web.RequireAuthToken(handleResume))
}

type flowDefinition struct {
	UUID       assets.FlowUUID `json:"uuid"       validate:"required"`
	Definition json.RawMessage `json:"definition" validate:"required"`
}

type sessionRequest struct {
	OrgID  models.OrgID     `json:"org_id"  validate:"required"`
	Flows  []flowDefinition `json:"flows"`
	Assets struct {
		Channels []*types.Channel `json:"channels"`
	} `json:"assets"`
}

func (r *sessionRequest) flows() map[assets.FlowUUID]json.RawMessage {
	flows := make(map[assets.FlowUUID]json.RawMessage, len(r.Flows))
	for _, fd := range r.Flows {
		flows[fd.UUID] = fd.Definition
	}
	return flows
}

func (r *sessionRequest) channels() []assets.Channel {
	chs := make([]assets.Channel, len(r.Assets.Channels))
	for i := range r.Assets.Channels {
		chs[i] = r.Assets.Channels[i]
	}
	return chs
}

type simulationResponse struct {
	Session flows.Session   `json:"session"`
	Events  []flows.Event   `json:"events"`
	Context *xtypes.XObject `json:"context,omitempty"`
}

func newSimulationResponse(session flows.Session, sprint flows.Sprint) *simulationResponse {
	var context *xtypes.XObject
	if session != nil {
		context = session.CurrentContext()

		// include object defaults which are not marshaled by default
		if context != nil {
			tools.ContextWalkObjects(context, func(o *xtypes.XObject) {
				o.SetMarshalDefault(true)
			})
		}
	}
	return &simulationResponse{Session: session, Events: sprint.Events(), Context: context}
}

// Starts a new engine session
//
//   {
//     "org_id": 1,
//     "flows": [{
//        "uuid": uuidv4,
//        "definition": {...},
//     },.. ],
//     "trigger": {...},
//     "assets": {...}
//   }
//
type startRequest struct {
	sessionRequest
	Trigger json.RawMessage `json:"trigger" validate:"required"`
}

// handleSimulationEvents takes care of updating our db with any events needed during simulation
func handleSimulationEvents(ctx context.Context, db models.Queryer, oa *models.OrgAssets, es []flows.Event) error {
	// nicpottier: this could be refactored into something more similar to how we handle normal events (ie hooks) if
	// we see ourselves taking actions for more than just webhook events
	wes := make([]*models.WebhookEvent, 0)
	for _, e := range es {
		if e.Type() == events.TypeResthookCalled {
			rec := e.(*events.ResthookCalledEvent)
			resthook := oa.ResthookBySlug(rec.Resthook)
			if resthook != nil {
				we := models.NewWebhookEvent(oa.OrgID(), resthook.ID(), string(rec.Payload), rec.CreatedOn())
				wes = append(wes, we)
			}
		}
	}

	// noop in the case of no events
	return models.InsertWebhookEvents(ctx, db, wes)
}

// handles a request to /start
func handleStart(ctx context.Context, s *web.Server, r *http.Request) (interface{}, int, error) {
	request := &startRequest{}
	if err := utils.UnmarshalAndValidateWithLimit(r.Body, request, web.MaxRequestBytes); err != nil {
		return nil, http.StatusBadRequest, errors.Wrapf(err, "request failed validation")
	}

	// grab our org assets
	oa, err := models.GetOrgAssets(s.CTX, s.DB, request.OrgID)
	if err != nil {
		return nil, http.StatusBadRequest, errors.Wrapf(err, "unable to load org assets")
	}

	// create clone of assets for simulation
	oa, err = oa.CloneForSimulation(s.CTX, s.DB, request.flows(), request.channels())
	if err != nil {
		return nil, http.StatusBadRequest, errors.Wrapf(err, "unable to clone org")
	}

	// read our trigger
	trigger, err := triggers.ReadTrigger(oa.SessionAssets(), request.Trigger, assets.IgnoreMissing)
	if err != nil {
		return nil, http.StatusBadRequest, errors.Wrapf(err, "unable to read trigger")
	}

	return triggerFlow(ctx, s.DB, oa, trigger)
}

// triggerFlow creates a new session with the passed in trigger, returning our standard response
func triggerFlow(ctx context.Context, db *sqlx.DB, oa *models.OrgAssets, trigger flows.Trigger) (interface{}, int, error) {
	// start our flow session
	session, sprint, err := goflow.Simulator().NewSession(oa.SessionAssets(), trigger)
	if err != nil {
		return nil, http.StatusInternalServerError, errors.Wrapf(err, "error starting session")
	}

	err = handleSimulationEvents(ctx, db, oa, sprint.Events())
	if err != nil {
		return nil, http.StatusInternalServerError, errors.Wrapf(err, "error handling simulation events")
	}

	return newSimulationResponse(session, sprint), http.StatusOK, nil
}

// Resumes an existing engine session
//
//   {
//     "org_id": 1,
//     "flows": [{
//        "uuid": uuidv4,
//        "definition": {...},
//     },.. ],
//     "session": {"uuid": "468621a8-32e6-4cd2-afc1-04416f7151f0", "runs": [...], ...},
//     "resume": {...},
//     "assets": {...}
//   }
//
type resumeRequest struct {
	sessionRequest

	Session json.RawMessage `json:"session" validate:"required"`
	Resume  json.RawMessage `json:"resume" validate:"required"`
}

func handleResume(ctx context.Context, s *web.Server, r *http.Request) (interface{}, int, error) {
	request := &resumeRequest{}
	if err := utils.UnmarshalAndValidateWithLimit(r.Body, request, web.MaxRequestBytes); err != nil {
		return nil, http.StatusBadRequest, err
	}

	// grab our org assets
	oa, err := models.GetOrgAssets(s.CTX, s.DB, request.OrgID)
	if err != nil {
		return nil, http.StatusBadRequest, err
	}

	// create clone of assets for simulation
	oa, err = oa.CloneForSimulation(s.CTX, s.DB, request.flows(), request.channels())
	if err != nil {
		return nil, http.StatusBadRequest, err
	}

	session, err := goflow.Simulator().ReadSession(oa.SessionAssets(), request.Session, assets.IgnoreMissing)
	if err != nil {
		return nil, http.StatusBadRequest, err
	}

	// read our resume
	resume, err := resumes.ReadResume(oa.SessionAssets(), request.Resume, assets.IgnoreMissing)
	if err != nil {
		return nil, http.StatusBadRequest, err
	}

	// if this is a msg resume we want to check whether it might be caught by a trigger
	if resume.Type() == resumes.TypeMsg {
		msgResume := resume.(*resumes.MsgResume)
		trigger := models.FindMatchingMsgTrigger(oa, msgResume.Contact(), msgResume.Msg().Text())
		if trigger != nil {
			var flow *models.Flow
			for _, r := range session.Runs() {
				if r.Status() == flows.RunStatusWaiting {
					f, _ := oa.Flow(r.FlowReference().UUID)
					if f != nil {
						flow = f.(*models.Flow)
					}
					break
				}
			}

			// we don't have a current flow or the current flow doesn't ignore triggers
			if flow == nil || (!flow.IgnoreTriggers() && trigger.TriggerType() == models.KeywordTriggerType) {
				triggeredFlow, err := oa.FlowByID(trigger.FlowID())
				if err != nil && err != models.ErrNotFound {
					return nil, http.StatusInternalServerError, errors.Wrapf(err, "unable to load triggered flow")
				}

				if triggeredFlow != nil {
<<<<<<< HEAD
					triggerExtraXValue := xtypes.JSONToXValue([]byte(trigger.Extra()))
					triggerExtraXObject, _ := xtypes.ToXObject(org.Env(), triggerExtraXValue)

					trigger := triggers.NewMsg(org.Env(), triggeredFlow.FlowReference(), resume.Contact(), msgResume.Msg(), trigger.Match(), triggerExtraXObject)
					return triggerFlow(ctx, s.DB, org, trigger)
=======
					trigger := triggers.NewBuilder(oa.Env(), triggeredFlow.FlowReference(), resume.Contact()).Msg(msgResume.Msg()).WithMatch(trigger.Match()).Build()
					return triggerFlow(ctx, s.DB, oa, trigger)
>>>>>>> eb86e90b
				}
			}
		}
	}

	// if our session is already complete, then this is a no-op, return the session unchanged
	if session.Status() != flows.SessionStatusWaiting {
		return &simulationResponse{Session: session, Events: nil}, http.StatusOK, nil
	}

	// resume our session
	sprint, err := session.Resume(resume)
	if err != nil {
		return nil, http.StatusInternalServerError, err
	}

	err = handleSimulationEvents(ctx, s.DB, oa, sprint.Events())
	if err != nil {
		return nil, http.StatusInternalServerError, errors.Wrapf(err, "error handling simulation events")
	}

	return newSimulationResponse(session, sprint), http.StatusOK, nil
}<|MERGE_RESOLUTION|>--- conflicted
+++ resolved
@@ -6,19 +6,6 @@
 	"net/http"
 
 	"github.com/jmoiron/sqlx"
-<<<<<<< HEAD
-	"github.com/greatnonprofits-nfp/goflow/assets"
-	"github.com/greatnonprofits-nfp/goflow/assets/static/types"
-	"github.com/greatnonprofits-nfp/goflow/excellent/tools"
-	xtypes "github.com/greatnonprofits-nfp/goflow/excellent/types"
-	"github.com/greatnonprofits-nfp/goflow/flows"
-	"github.com/greatnonprofits-nfp/goflow/flows/events"
-	"github.com/greatnonprofits-nfp/goflow/flows/resumes"
-	"github.com/greatnonprofits-nfp/goflow/flows/triggers"
-	"github.com/greatnonprofits-nfp/goflow/utils"
-	"github.com/nyaruka/mailroom/goflow"
-	"github.com/nyaruka/mailroom/models"
-=======
 	"github.com/nyaruka/goflow/assets"
 	"github.com/nyaruka/goflow/assets/static/types"
 	"github.com/nyaruka/goflow/excellent/tools"
@@ -30,7 +17,6 @@
 	"github.com/nyaruka/goflow/utils"
 	"github.com/nyaruka/mailroom/core/goflow"
 	"github.com/nyaruka/mailroom/core/models"
->>>>>>> eb86e90b
 	"github.com/nyaruka/mailroom/web"
 	"github.com/pkg/errors"
 )
@@ -244,16 +230,9 @@
 				}
 
 				if triggeredFlow != nil {
-<<<<<<< HEAD
-					triggerExtraXValue := xtypes.JSONToXValue([]byte(trigger.Extra()))
-					triggerExtraXObject, _ := xtypes.ToXObject(org.Env(), triggerExtraXValue)
-
-					trigger := triggers.NewMsg(org.Env(), triggeredFlow.FlowReference(), resume.Contact(), msgResume.Msg(), trigger.Match(), triggerExtraXObject)
-					return triggerFlow(ctx, s.DB, org, trigger)
-=======
+                    // TODO Fix trigger params here
 					trigger := triggers.NewBuilder(oa.Env(), triggeredFlow.FlowReference(), resume.Contact()).Msg(msgResume.Msg()).WithMatch(trigger.Match()).Build()
 					return triggerFlow(ctx, s.DB, oa, trigger)
->>>>>>> eb86e90b
 				}
 			}
 		}
