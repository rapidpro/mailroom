--- conflicted
+++ resolved
@@ -72,18 +72,13 @@
 
 		clog := models.NewChannelLogForIncoming(logType, ch, recorder, svc.RedactValues(ch))
 
-<<<<<<< HEAD
 		call, rerr := handler(ctx, rt, oa, ch, svc, r, recorder.ResponseWriter)
-		clog.SetCall(call)
-=======
-		connection, rerr := handler(ctx, rt, oa, ch, svc, r, recorder.ResponseWriter)
-		if connection != nil {
-			clog.SetConnection(connection)
-			if err := connection.AttachLog(ctx, rt.DB, clog); err != nil {
+		if call != nil {
+			clog.SetCall(call)
+			if err := call.AttachLog(ctx, rt.DB, clog); err != nil {
 				logrus.WithError(err).WithField("http_request", r).Error("error attaching ivr channel log")
 			}
 		}
->>>>>>> 9475c717
 
 		if err := recorder.End(); err != nil {
 			logrus.WithError(err).WithField("http_request", r).Error("error recording IVR request")
