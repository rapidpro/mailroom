--- conflicted
+++ resolved
@@ -11,7 +11,6 @@
 	"github.com/pkg/errors"
 )
 
-<<<<<<< HEAD
 type JSONHandler[T any] func(ctx context.Context, rt *runtime.Runtime, request *T) (any, int, error)
 
 func JSONPayload[T any](handler JSONHandler[T]) Handler {
@@ -21,13 +20,6 @@
 		if err := ReadAndValidateJSON(r, payload); err != nil {
 			return errors.Wrap(err, "request failed validation"), http.StatusBadRequest, nil
 		}
-=======
-type MarshaledHandler func(ctx context.Context, rt *runtime.Runtime, r *http.Request) (any, int, error)
-
-func MarshaledResponse(handler MarshaledHandler) Handler {
-	return func(ctx context.Context, rt *runtime.Runtime, r *http.Request, w http.ResponseWriter) error {
-		w.Header().Set("Content-type", "application/json")
->>>>>>> d4840c26
 
 		return handler(ctx, rt, payload)
 	})
