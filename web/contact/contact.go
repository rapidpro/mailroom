package contact

import (
	"context"
	"encoding/json"
	"net/http"

	"github.com/nyaruka/goflow/assets"
	"github.com/nyaruka/goflow/contactql"
	"github.com/nyaruka/goflow/flows"
	"github.com/nyaruka/goflow/utils"
	"github.com/nyaruka/mailroom/goflow"
	"github.com/nyaruka/mailroom/models"
	"github.com/nyaruka/mailroom/web"

	"github.com/gomodule/redigo/redis"
	"github.com/jmoiron/sqlx"
	"github.com/pkg/errors"
)

func init() {
	web.RegisterJSONRoute(http.MethodPost, "/mr/contact/search", web.RequireAuthToken(handleSearch))
	web.RegisterJSONRoute(http.MethodPost, "/mr/contact/parse_query", web.RequireAuthToken(handleParseQuery))
	web.RegisterJSONRoute(http.MethodPost, "/mr/contact/create", web.RequireAuthToken(handleCreate))
	web.RegisterJSONRoute(http.MethodPost, "/mr/contact/modify", web.RequireAuthToken(handleModify))
}

// Searches the contacts for an org
//
//   {
//     "org_id": 1,
//     "group_uuid": "985a83fe-2e9f-478d-a3ec-fa602d5e7ddd",
//     "query": "age > 10",
//     "sort": "-age"
//   }
//
type searchRequest struct {
	OrgID     models.OrgID     `json:"org_id"     validate:"required"`
	GroupUUID assets.GroupUUID `json:"group_uuid" validate:"required"`
	Query     string           `json:"query"`
	PageSize  int              `json:"page_size"`
	Offset    int              `json:"offset"`
	Sort      string           `json:"sort"`
}

// Response for a contact search
//
// {
//   "query": "age > 10",
//   "contact_ids": [5,10,15],
//   "total": 3,
//   "offset": 0,
//   "metadata": {
//     "fields": [
//       {"key": "age", "name": "Age"}
//     ],
//     "allow_as_group": true
//   }
// }
type searchResponse struct {
	Query      string                `json:"query"`
	ContactIDs []models.ContactID    `json:"contact_ids"`
	Total      int64                 `json:"total"`
	Offset     int                   `json:"offset"`
	Sort       string                `json:"sort"`
	Metadata   *contactql.Inspection `json:"metadata,omitempty"`

	// deprecated
	Fields       []string `json:"fields"`
	AllowAsGroup bool     `json:"allow_as_group"`
}

// handles a contact search request
func handleSearch(ctx context.Context, s *web.Server, r *http.Request) (interface{}, int, error) {
	request := &searchRequest{
		Offset:   0,
		PageSize: 50,
		Sort:     "-id",
	}
	if err := utils.UnmarshalAndValidateWithLimit(r.Body, request, web.MaxRequestBytes); err != nil {
		return errors.Wrapf(err, "request failed validation"), http.StatusBadRequest, nil
	}

	// grab our org assets
	oa, err := models.GetOrgAssetsWithRefresh(s.CTX, s.DB, request.OrgID, models.RefreshFields)
	if err != nil {
		return nil, http.StatusInternalServerError, errors.Wrapf(err, "unable to load org assets")
	}

	// Perform our search
	parsed, hits, total, err := models.ContactIDsForQueryPage(ctx, s.ElasticClient, oa,
		request.GroupUUID, request.Query, request.Sort, request.Offset, request.PageSize)

	if err != nil {
		isQueryError, qerr := contactql.IsQueryError(err)
		if isQueryError {
			return qerr, http.StatusBadRequest, nil
		}
		return nil, http.StatusInternalServerError, err
	}

	// normalize and inspect the query
	normalized := ""
	var metadata *contactql.Inspection
	allowAsGroup := false
	fields := make([]string, 0)

	if parsed != nil {
		normalized = parsed.String()
		metadata = contactql.Inspect(parsed)
		fields = append(fields, metadata.Attributes...)
		for _, f := range metadata.Fields {
			fields = append(fields, f.Key)
		}
		allowAsGroup = metadata.AllowAsGroup
	}

	// build our response
	response := &searchResponse{
		Query:        normalized,
		ContactIDs:   hits,
		Total:        total,
		Offset:       request.Offset,
		Sort:         request.Sort,
		Metadata:     metadata,
		Fields:       fields,
		AllowAsGroup: allowAsGroup,
	}

	return response, http.StatusOK, nil
}

// Request to parse the passed in query
//
//   {
//     "org_id": 1,
//     "query": "age > 10",
//     "group_uuid": "123123-123-123-"
//   }
//
type parseRequest struct {
	OrgID     models.OrgID     `json:"org_id"     validate:"required"`
	Query     string           `json:"query"      validate:"required"`
	GroupUUID assets.GroupUUID `json:"group_uuid"`
}

// Response for a parse query request
//
// {
//   "query": "age > 10",
//   "elastic_query": { .. },
//   "metadata": {
//     "fields": [
//       {"key": "age", "name": "Age"}
//     ],
//     "allow_as_group": true
//   }
// }
type parseResponse struct {
	Query        string                `json:"query"`
	ElasticQuery interface{}           `json:"elastic_query"`
	Metadata     *contactql.Inspection `json:"metadata,omitempty"`

	// deprecated
	Fields       []string `json:"fields"`
	AllowAsGroup bool     `json:"allow_as_group"`
}

// handles a query parsing request
func handleParseQuery(ctx context.Context, s *web.Server, r *http.Request) (interface{}, int, error) {
	request := &parseRequest{}
	if err := utils.UnmarshalAndValidateWithLimit(r.Body, request, web.MaxRequestBytes); err != nil {
		return errors.Wrapf(err, "request failed validation"), http.StatusBadRequest, nil
	}

	// grab our org assets
	oa, err := models.GetOrgAssetsWithRefresh(s.CTX, s.DB, request.OrgID, models.RefreshFields)
	if err != nil {
		return nil, http.StatusInternalServerError, errors.Wrapf(err, "unable to load org assets")
	}

	env := oa.Env()
	parsed, err := contactql.ParseQuery(request.Query, env.RedactionPolicy(), env.DefaultCountry(), oa.SessionAssets())

	if err != nil {
		isQueryError, qerr := contactql.IsQueryError(err)
		if isQueryError {
			return qerr, http.StatusBadRequest, nil
		}
		return nil, http.StatusInternalServerError, err
	}

	// normalize and inspect the query
	normalized := ""
	var metadata *contactql.Inspection
	allowAsGroup := false
	fields := make([]string, 0)

	if parsed != nil {
		normalized = parsed.String()
		metadata = contactql.Inspect(parsed)
		fields = append(fields, metadata.Attributes...)
		for _, f := range metadata.Fields {
			fields = append(fields, f.Key)
		}
		allowAsGroup = metadata.AllowAsGroup
	}

	eq, err := models.BuildElasticQuery(oa, request.GroupUUID, parsed)
	if err != nil {
		return nil, http.StatusInternalServerError, err
	}
	eqj, err := eq.Source()
	if err != nil {
		return nil, http.StatusInternalServerError, err
	}

	// build our response
	response := &parseResponse{
		Query:        normalized,
		ElasticQuery: eqj,
		Metadata:     metadata,
		Fields:       fields,
		AllowAsGroup: allowAsGroup,
	}

	return response, http.StatusOK, nil
}

// Request to create a new contact.
//
//   {
//     "org_id": 1,
//     "user_id": 1,
//     "contact": {
//       "name": "Joe Blow",
//       "language": "eng",
//       "urns": ["tel:+250788123123"],
//       "fields": {"age": "39"},
//       "groups": ["b0b778db-6657-430b-9272-989ad43a10db"]
//     }
//   }
//
type createRequest struct {
	OrgID   models.OrgID  `json:"org_id"   validate:"required"`
	UserID  models.UserID `json:"user_id"`
	Contact *contactSpec  `json:"contact"  validate:"required"`
}

// handles a request to create the given contacts
func handleCreate(ctx context.Context, s *web.Server, r *http.Request) (interface{}, int, error) {
	request := &createRequest{}
	if err := utils.UnmarshalAndValidateWithLimit(r.Body, request, web.MaxRequestBytes); err != nil {
		return errors.Wrapf(err, "request failed validation"), http.StatusBadRequest, nil
	}

	// grab our org
	oa, err := models.GetOrgAssets(s.CTX, s.DB, request.OrgID)
	if err != nil {
		return nil, http.StatusInternalServerError, errors.Wrapf(err, "unable to load org assets")
	}

	c, err := request.Contact.validate(oa.Env(), oa.SessionAssets())
	if err != nil {
		return nil, http.StatusBadRequest, err
	}

	_, contact, err := models.CreateContact(ctx, s.DB, oa, request.UserID, c.name, c.language, c.urns)
	if err != nil {
		return nil, http.StatusBadRequest, err
	}

	modifiersByContact := map[*flows.Contact][]flows.Modifier{contact: c.mods}
	_, err = ModifyContacts(ctx, s.DB, s.RP, oa, modifiersByContact)
	if err != nil {
		return nil, http.StatusInternalServerError, errors.Wrap(err, "error modifying new contact")
	}

	return map[string]interface{}{"contact": contact}, http.StatusOK, nil
}

// Request that a set of contacts is modified.
//
//   {
//     "org_id": 1,
//     "user_id": 1,
//     "contact_ids": [15,235],
//     "modifiers": [{
//        "type": "groups",
//        "modification": "add",
//        "groups": [{
//            "uuid": "a8e8efdb-78ee-46e7-9eb0-6a578da3b02d",
//            "name": "Doctors"
//        }]
//     }]
//   }
//
type modifyRequest struct {
	OrgID      models.OrgID       `json:"org_id"       validate:"required"`
	UserID     models.UserID      `json:"user_id"`
	ContactIDs []models.ContactID `json:"contact_ids"  validate:"required"`
	Modifiers  []json.RawMessage  `json:"modifiers"    validate:"required"`
}

// Response for a contact update. Will return the full contact state and any errors
//
// {
//   "1000": {
//	   "contact": {
//       "id": 123,
//       "contact_uuid": "559d4cf7-8ed3-43db-9bbb-2be85345f87e",
//       "name": "Joe",
//       "language": "eng",
//       ...
//     }],
//     "events": [{
//          ....
//     }]
//   }, ...
// }
type modifyResult struct {
	Contact *flows.Contact `json:"contact"`
	Events  []flows.Event  `json:"events"`
}

// handles a request to modify the given contacts
func handleModify(ctx context.Context, s *web.Server, r *http.Request) (interface{}, int, error) {
	request := &modifyRequest{}
	if err := utils.UnmarshalAndValidateWithLimit(r.Body, request, web.MaxRequestBytes); err != nil {
		return errors.Wrapf(err, "request failed validation"), http.StatusBadRequest, nil
	}

<<<<<<< HEAD
	// grab our org
=======
	// grab our org assets
>>>>>>> 4dcdecc1
	oa, err := models.GetOrgAssets(s.CTX, s.DB, request.OrgID)
	if err != nil {
		return nil, http.StatusInternalServerError, errors.Wrapf(err, "unable to load org assets")
	}

<<<<<<< HEAD
	// clone it as we will modify flows ???
=======
	// clone it as we will modify flows
>>>>>>> 4dcdecc1
	oa, err = oa.Clone(s.CTX, s.DB)
	if err != nil {
		return nil, http.StatusInternalServerError, errors.Wrapf(err, "unable to clone orgs")
	}

	// read the modifiers from the request
	mods, err := goflow.ReadModifiers(oa.SessionAssets(), request.Modifiers, goflow.ErrorOnMissing)
	if err != nil {
		return nil, http.StatusBadRequest, err
	}

	// load our contacts
	contacts, err := models.LoadContacts(ctx, s.DB, oa, request.ContactIDs)
	if err != nil {
		return nil, http.StatusInternalServerError, errors.Wrapf(err, "unable to load contact")
	}

<<<<<<< HEAD
	// build a map of each contact to all mods (all mods are applied to all contacts)
	modifiersByContact := make(map[*flows.Contact][]flows.Modifier, len(contacts))
=======
	results := make(map[models.ContactID]modifyResult)

	// create an environment instance with location support
	env := flows.NewEnvironment(oa.Env(), oa.SessionAssets().Locations())

	// create scenes for our contacts
	scenes := make([]*models.Scene, 0, len(contacts))
>>>>>>> 4dcdecc1
	for _, contact := range contacts {
		flowContact, err := contact.FlowContact(oa)
		if err != nil {
			return nil, http.StatusInternalServerError, errors.Wrapf(err, "error creating flow contact for contact: %d", contact.ID())
		}
		modifiersByContact[flowContact] = mods
	}

	eventsByContact, err := ModifyContacts(ctx, s.DB, s.RP, oa, modifiersByContact)
	if err != nil {
		return nil, http.StatusInternalServerError, errors.Wrap(err, "error modifying contacts")
	}

	// convert to response format
	response := make(map[flows.ContactID]modifyResult)
	for contact, events := range eventsByContact {
		response[contact.ID()] = modifyResult{Contact: contact, Events: events}
	}

	return response, http.StatusOK, nil
}

// ModifyContacts modifies contacts by applying modifiers and handling the resultant events
func ModifyContacts(ctx context.Context, db *sqlx.DB, rp *redis.Pool, oa *models.OrgAssets, modifiersByContact map[*flows.Contact][]flows.Modifier) (map[*flows.Contact][]flows.Event, error) {
	// create an environment instance with location support
	env := flows.NewEnvironment(oa.Env(), oa.SessionAssets().Locations())

	eventsByContact := make(map[*flows.Contact][]flows.Event)

	// apply the modifiers to get the events for each contact
	for contact, mods := range modifiersByContact {
		events := make([]flows.Event, 0)
		for _, mod := range mods {
<<<<<<< HEAD
			mod.Apply(env, oa.SessionAssets(), contact, func(e flows.Event) { events = append(events, e) })
=======
			mod.Apply(env, oa.SessionAssets(), flowContact, func(e flows.Event) { result.Events = append(result.Events, e) })
>>>>>>> 4dcdecc1
		}
		eventsByContact[contact] = events
	}

	tx, err := db.BeginTxx(ctx, nil)
	if err != nil {
		return nil, errors.Wrapf(err, "error starting transaction")
	}

<<<<<<< HEAD
	scenes := make([]*models.Scene, 0, len(modifiersByContact))

	for contact := range modifiersByContact {
		scene := models.NewSceneForContact(contact)
		scenes = append(scenes, scene)

		err := models.HandleEvents(ctx, tx, rp, oa, scene, eventsByContact[contact])
=======
	// apply our events
	for _, scene := range scenes {
		err := models.HandleEvents(ctx, tx, s.RP, oa, scene, results[scene.ContactID()].Events)
>>>>>>> 4dcdecc1
		if err != nil {
			return nil, errors.Wrapf(err, "error handling events")
		}
	}

	// gather all our pre commit events, group them by hook and apply them
<<<<<<< HEAD
	err = models.ApplyEventPreCommitHooks(ctx, tx, rp, oa, scenes)
=======
	err = models.ApplyEventPreCommitHooks(ctx, tx, s.RP, oa, scenes)
>>>>>>> 4dcdecc1
	if err != nil {
		return nil, errors.Wrapf(err, "error applying pre commit hooks")
	}

	// commit our transaction
	if err := tx.Commit(); err != nil {
		return nil, errors.Wrapf(err, "error committing transaction")
	}

	// start new transaction for post commit hooks
	tx, err = db.BeginTxx(ctx, nil)
	if err != nil {
		return nil, errors.Wrapf(err, "error starting transaction for post commit")
	}

	// then apply our post commit hooks
<<<<<<< HEAD
	err = models.ApplyEventPostCommitHooks(ctx, tx, rp, oa, scenes)
=======
	err = models.ApplyEventPostCommitHooks(ctx, tx, s.RP, oa, scenes)
>>>>>>> 4dcdecc1
	if err != nil {
		return nil, errors.Wrapf(err, "error applying post commit hooks")
	}

	if err := tx.Commit(); err != nil {
		return nil, errors.Wrapf(err, "error committing post commit hooks")
	}

	return eventsByContact, nil
}<|MERGE_RESOLUTION|>--- conflicted
+++ resolved
@@ -330,24 +330,10 @@
 		return errors.Wrapf(err, "request failed validation"), http.StatusBadRequest, nil
 	}
 
-<<<<<<< HEAD
-	// grab our org
-=======
 	// grab our org assets
->>>>>>> 4dcdecc1
 	oa, err := models.GetOrgAssets(s.CTX, s.DB, request.OrgID)
 	if err != nil {
 		return nil, http.StatusInternalServerError, errors.Wrapf(err, "unable to load org assets")
-	}
-
-<<<<<<< HEAD
-	// clone it as we will modify flows ???
-=======
-	// clone it as we will modify flows
->>>>>>> 4dcdecc1
-	oa, err = oa.Clone(s.CTX, s.DB)
-	if err != nil {
-		return nil, http.StatusInternalServerError, errors.Wrapf(err, "unable to clone orgs")
 	}
 
 	// read the modifiers from the request
@@ -362,18 +348,8 @@
 		return nil, http.StatusInternalServerError, errors.Wrapf(err, "unable to load contact")
 	}
 
-<<<<<<< HEAD
 	// build a map of each contact to all mods (all mods are applied to all contacts)
 	modifiersByContact := make(map[*flows.Contact][]flows.Modifier, len(contacts))
-=======
-	results := make(map[models.ContactID]modifyResult)
-
-	// create an environment instance with location support
-	env := flows.NewEnvironment(oa.Env(), oa.SessionAssets().Locations())
-
-	// create scenes for our contacts
-	scenes := make([]*models.Scene, 0, len(contacts))
->>>>>>> 4dcdecc1
 	for _, contact := range contacts {
 		flowContact, err := contact.FlowContact(oa)
 		if err != nil {
@@ -407,11 +383,7 @@
 	for contact, mods := range modifiersByContact {
 		events := make([]flows.Event, 0)
 		for _, mod := range mods {
-<<<<<<< HEAD
 			mod.Apply(env, oa.SessionAssets(), contact, func(e flows.Event) { events = append(events, e) })
-=======
-			mod.Apply(env, oa.SessionAssets(), flowContact, func(e flows.Event) { result.Events = append(result.Events, e) })
->>>>>>> 4dcdecc1
 		}
 		eventsByContact[contact] = events
 	}
@@ -421,7 +393,6 @@
 		return nil, errors.Wrapf(err, "error starting transaction")
 	}
 
-<<<<<<< HEAD
 	scenes := make([]*models.Scene, 0, len(modifiersByContact))
 
 	for contact := range modifiersByContact {
@@ -429,22 +400,13 @@
 		scenes = append(scenes, scene)
 
 		err := models.HandleEvents(ctx, tx, rp, oa, scene, eventsByContact[contact])
-=======
-	// apply our events
-	for _, scene := range scenes {
-		err := models.HandleEvents(ctx, tx, s.RP, oa, scene, results[scene.ContactID()].Events)
->>>>>>> 4dcdecc1
 		if err != nil {
 			return nil, errors.Wrapf(err, "error handling events")
 		}
 	}
 
 	// gather all our pre commit events, group them by hook and apply them
-<<<<<<< HEAD
 	err = models.ApplyEventPreCommitHooks(ctx, tx, rp, oa, scenes)
-=======
-	err = models.ApplyEventPreCommitHooks(ctx, tx, s.RP, oa, scenes)
->>>>>>> 4dcdecc1
 	if err != nil {
 		return nil, errors.Wrapf(err, "error applying pre commit hooks")
 	}
@@ -461,11 +423,7 @@
 	}
 
 	// then apply our post commit hooks
-<<<<<<< HEAD
 	err = models.ApplyEventPostCommitHooks(ctx, tx, rp, oa, scenes)
-=======
-	err = models.ApplyEventPostCommitHooks(ctx, tx, s.RP, oa, scenes)
->>>>>>> 4dcdecc1
 	if err != nil {
 		return nil, errors.Wrapf(err, "error applying post commit hooks")
 	}
