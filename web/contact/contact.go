package contact

import (
	"context"
	"encoding/json"
	"net/http"

	"github.com/nyaruka/gocommon/urns"
	"github.com/nyaruka/goflow/assets"
	"github.com/nyaruka/goflow/contactql"
	"github.com/nyaruka/goflow/envs"
	"github.com/nyaruka/goflow/flows"
	"github.com/nyaruka/goflow/utils"
	"github.com/nyaruka/mailroom/goflow"
	"github.com/nyaruka/mailroom/models"
	"github.com/nyaruka/mailroom/web"

	"github.com/gomodule/redigo/redis"
	"github.com/jmoiron/sqlx"
	"github.com/pkg/errors"
)

func init() {
	web.RegisterJSONRoute(http.MethodPost, "/mr/contact/search", web.RequireAuthToken(handleSearch))
	web.RegisterJSONRoute(http.MethodPost, "/mr/contact/parse_query", web.RequireAuthToken(handleParseQuery))
	web.RegisterJSONRoute(http.MethodPost, "/mr/contact/create", web.RequireAuthToken(handleCreate))
	web.RegisterJSONRoute(http.MethodPost, "/mr/contact/modify", web.RequireAuthToken(handleModify))
}

// Searches the contacts for an org
//
//   {
//     "org_id": 1,
//     "group_uuid": "985a83fe-2e9f-478d-a3ec-fa602d5e7ddd",
//     "query": "age > 10",
//     "sort": "-age"
//   }
//
type searchRequest struct {
	OrgID     models.OrgID     `json:"org_id"     validate:"required"`
	GroupUUID assets.GroupUUID `json:"group_uuid" validate:"required"`
	Query     string           `json:"query"`
	PageSize  int              `json:"page_size"`
	Offset    int              `json:"offset"`
	Sort      string           `json:"sort"`
}

// Response for a contact search
//
// {
//   "query": "age > 10",
//   "contact_ids": [5,10,15],
//   "total": 3,
//   "offset": 0,
//   "metadata": {
//     "fields": [
//       {"key": "age", "name": "Age"}
//     ],
//     "allow_as_group": true
//   }
// }
type searchResponse struct {
	Query      string                `json:"query"`
	ContactIDs []models.ContactID    `json:"contact_ids"`
	Total      int64                 `json:"total"`
	Offset     int                   `json:"offset"`
	Sort       string                `json:"sort"`
	Metadata   *contactql.Inspection `json:"metadata,omitempty"`

	// deprecated
	Fields       []string `json:"fields"`
	AllowAsGroup bool     `json:"allow_as_group"`
}

// handles a contact search request
func handleSearch(ctx context.Context, s *web.Server, r *http.Request) (interface{}, int, error) {
	request := &searchRequest{
		Offset:   0,
		PageSize: 50,
		Sort:     "-id",
	}
	if err := utils.UnmarshalAndValidateWithLimit(r.Body, request, web.MaxRequestBytes); err != nil {
		return errors.Wrapf(err, "request failed validation"), http.StatusBadRequest, nil
	}

	// grab our org
	org, err := models.GetOrgAssetsWithRefresh(s.CTX, s.DB, request.OrgID, models.RefreshFields)
	if err != nil {
		return nil, http.StatusInternalServerError, errors.Wrapf(err, "unable to load org assets")
	}

	// Perform our search
	parsed, hits, total, err := models.ContactIDsForQueryPage(ctx, s.ElasticClient, org,
		request.GroupUUID, request.Query, request.Sort, request.Offset, request.PageSize)

	if err != nil {
		isQueryError, qerr := contactql.IsQueryError(err)
		if isQueryError {
			return qerr, http.StatusBadRequest, nil
		}
		return nil, http.StatusInternalServerError, err
	}

	// normalize and inspect the query
	normalized := ""
	var metadata *contactql.Inspection
	allowAsGroup := false
	fields := make([]string, 0)

	if parsed != nil {
		normalized = parsed.String()
		metadata = contactql.Inspect(parsed)
		fields = append(fields, metadata.Attributes...)
		for _, f := range metadata.Fields {
			fields = append(fields, f.Key)
		}
		allowAsGroup = metadata.AllowAsGroup
	}

	// build our response
	response := &searchResponse{
		Query:        normalized,
		ContactIDs:   hits,
		Total:        total,
		Offset:       request.Offset,
		Sort:         request.Sort,
		Metadata:     metadata,
		Fields:       fields,
		AllowAsGroup: allowAsGroup,
	}

	return response, http.StatusOK, nil
}

// Request to parse the passed in query
//
//   {
//     "org_id": 1,
//     "query": "age > 10",
//     "group_uuid": "123123-123-123-"
//   }
//
type parseRequest struct {
	OrgID     models.OrgID     `json:"org_id"     validate:"required"`
	Query     string           `json:"query"      validate:"required"`
	GroupUUID assets.GroupUUID `json:"group_uuid"`
}

// Response for a parse query request
//
// {
//   "query": "age > 10",
//   "elastic_query": { .. },
//   "metadata": {
//     "fields": [
//       {"key": "age", "name": "Age"}
//     ],
//     "allow_as_group": true
//   }
// }
type parseResponse struct {
	Query        string                `json:"query"`
	ElasticQuery interface{}           `json:"elastic_query"`
	Metadata     *contactql.Inspection `json:"metadata,omitempty"`

	// deprecated
	Fields       []string `json:"fields"`
	AllowAsGroup bool     `json:"allow_as_group"`
}

// handles a query parsing request
func handleParseQuery(ctx context.Context, s *web.Server, r *http.Request) (interface{}, int, error) {
	request := &parseRequest{}
	if err := utils.UnmarshalAndValidateWithLimit(r.Body, request, web.MaxRequestBytes); err != nil {
		return errors.Wrapf(err, "request failed validation"), http.StatusBadRequest, nil
	}

	// grab our org
	org, err := models.GetOrgAssetsWithRefresh(s.CTX, s.DB, request.OrgID, models.RefreshFields)
	if err != nil {
		return nil, http.StatusInternalServerError, errors.Wrapf(err, "unable to load org assets")
	}

	env := org.Env()
	parsed, err := contactql.ParseQuery(request.Query, env.RedactionPolicy(), env.DefaultCountry(), org.SessionAssets())

	if err != nil {
		isQueryError, qerr := contactql.IsQueryError(err)
		if isQueryError {
			return qerr, http.StatusBadRequest, nil
		}
		return nil, http.StatusInternalServerError, err
	}

	// normalize and inspect the query
	normalized := ""
	var metadata *contactql.Inspection
	allowAsGroup := false
	fields := make([]string, 0)

	if parsed != nil {
		normalized = parsed.String()
		metadata = contactql.Inspect(parsed)
		fields = append(fields, metadata.Attributes...)
		for _, f := range metadata.Fields {
			fields = append(fields, f.Key)
		}
		allowAsGroup = metadata.AllowAsGroup
	}

	eq, err := models.BuildElasticQuery(org, request.GroupUUID, parsed)
	if err != nil {
		return nil, http.StatusInternalServerError, err
	}
	eqj, err := eq.Source()
	if err != nil {
		return nil, http.StatusInternalServerError, err
	}

	// build our response
	response := &parseResponse{
		Query:        normalized,
		ElasticQuery: eqj,
		Metadata:     metadata,
		Fields:       fields,
		AllowAsGroup: allowAsGroup,
	}

	return response, http.StatusOK, nil
}

// Request that a set of contacts is created.
//
//   {
//     "org_id": 1,
//     "user_id": 1,
//     "contacts": [{
//        "name": "Joe Blow",
//        "language": "eng",
//        "urns": ["tel:+250788123123"],
//        "fields": {"age": "39"},
//        "groups": ["b0b778db-6657-430b-9272-989ad43a10db"]
//     }, {
//        "name": "Frank",
//        "language": "spa",
//        "urns": ["tel:+250788676767", "twitter:franky"],
//        "fields": {}
//     }]
//   }
//
type createRequest struct {
	OrgID    models.OrgID  `json:"org_id"       validate:"required"`
	UserID   models.UserID `json:"user_id"`
	Contacts []struct {
		Name    string             `json:"name"`
		Languge envs.Language      `json:"language"`
		URNs    []urns.URN         `json:"urns"`
		Fields  map[string]string  `json:"fields"`
		Groups  []assets.GroupUUID `json:"groups"`
	} `json:"contacts"       validate:"required"`
}

// Response for contact creation. Will return an array of contacts/errors the same size as that in the request.
//
//   [{
//	   "contact": {
//       "id": 123,
//       "uuid": "559d4cf7-8ed3-43db-9bbb-2be85345f87e",
//       "name": "Joe",
//       "language": "eng"
//     }
//   },{
//     "error": "URNs owned by other contact"
//   }]
//
type createResult struct {
	Contact *flows.Contact `json:"contact,omitempty"`
	Error   string         `json:"error,omitempty"`
}

// handles a request to create the given contacts
func handleCreate(ctx context.Context, s *web.Server, r *http.Request) (interface{}, int, error) {
	request := &createRequest{}
	if err := utils.UnmarshalAndValidateWithLimit(r.Body, request, web.MaxRequestBytes); err != nil {
		return errors.Wrapf(err, "request failed validation"), http.StatusBadRequest, nil
	}

	// grab our org
	org, err := models.GetOrgAssets(s.CTX, s.DB, request.OrgID)
	if err != nil {
		return nil, http.StatusInternalServerError, errors.Wrapf(err, "unable to load org assets")
	}

	results := make([]createResult, len(request.Contacts))

	for i, c := range request.Contacts {
		_, flowContact, err := models.CreateContact(ctx, s.DB, org, request.UserID, c.Name, c.Languge, c.URNs)
		if err != nil {
			results[i].Error = err.Error()
			continue
		}

		results[i].Contact = flowContact
	}

	return results, http.StatusOK, nil
}

// Request that a set of contacts is modified.
//
//   {
//     "org_id": 1,
//     "user_id": 1,
//     "contact_ids": [15,235],
//     "modifiers": [{
//        "type": "groups",
//        "modification": "add",
//        "groups": [{
//            "uuid": "a8e8efdb-78ee-46e7-9eb0-6a578da3b02d",
//            "name": "Doctors"
//        }]
//     }]
//   }
//
type modifyRequest struct {
	OrgID      models.OrgID       `json:"org_id"       validate:"required"`
	UserID     models.UserID      `json:"user_id"`
	ContactIDs []models.ContactID `json:"contact_ids"  validate:"required"`
	Modifiers  []json.RawMessage  `json:"modifiers"    validate:"required"`
}

// Response for a contact update. Will return the full contact state and any errors
//
// {
//   "1000": {
//	   "contact": {
//       "id": 123,
//       "contact_uuid": "559d4cf7-8ed3-43db-9bbb-2be85345f87e",
//       "name": "Joe",
//       "language": "eng",
//       ...
//     }],
//     "events": [{
//          ....
//     }]
//   }, ...
// }
type modifyResult struct {
	Contact *flows.Contact `json:"contact"`
	Events  []flows.Event  `json:"events"`
}

// handles a request to modify the given contacts
func handleModify(ctx context.Context, s *web.Server, r *http.Request) (interface{}, int, error) {
	request := &modifyRequest{}
	if err := utils.UnmarshalAndValidateWithLimit(r.Body, request, web.MaxRequestBytes); err != nil {
		return errors.Wrapf(err, "request failed validation"), http.StatusBadRequest, nil
	}

	// grab our org
	oa, err := models.GetOrgAssets(s.CTX, s.DB, request.OrgID)
	if err != nil {
		return nil, http.StatusInternalServerError, errors.Wrapf(err, "unable to load org assets")
	}

	// clone it as we will modify flows ???
	oa, err = oa.Clone(s.CTX, s.DB)
	if err != nil {
		return nil, http.StatusInternalServerError, errors.Wrapf(err, "unable to clone orgs")
	}

<<<<<<< HEAD
	// load our modifiers
	mods := make([]flows.Modifier, len(request.Modifiers))
	for i, m := range request.Modifiers {
		mod, err := modifiers.ReadModifier(oa.SessionAssets(), m, assets.IgnoreMissing)
		if err != nil {
			return errors.Wrapf(err, "error in modifier: %s", string(m)), http.StatusBadRequest, nil
		}
		mods[i] = mod
=======
	// read the modifiers from the request
	mods, err := goflow.ReadModifiers(org.SessionAssets(), request.Modifiers, false)
	if err != nil {
		return nil, http.StatusBadRequest, err
>>>>>>> 60a0f410
	}

	// load our contacts
	contacts, err := models.LoadContacts(ctx, s.DB, oa, request.ContactIDs)
	if err != nil {
		return nil, http.StatusInternalServerError, errors.Wrapf(err, "unable to load contact")
	}

	// build a map of each contact to all mods (all mods are applied to all contacts)
	contactsAndMods := make(map[*flows.Contact][]flows.Modifier, len(contacts))
	for _, contact := range contacts {
		flowContact, err := contact.FlowContact(oa)
		if err != nil {
			return nil, http.StatusInternalServerError, errors.Wrapf(err, "error creating flow contact for contact: %d", contact.ID())
		}
		contactsAndMods[flowContact] = mods
	}

	eventsByContact, err := ModifyContacts(ctx, s.DB, s.RP, oa, contactsAndMods)
	if err != nil {
		return nil, http.StatusInternalServerError, errors.Wrap(err, "error modifying contacts")
	}

	// convert to response format
	response := make(map[flows.ContactID]modifyResult)
	for contact, events := range eventsByContact {
		response[contact.ID()] = modifyResult{Contact: contact, Events: events}
	}

	return response, http.StatusOK, nil
}

// ModifyContacts modifies contacts by applying modifiers and handling the resultant events
func ModifyContacts(ctx context.Context, db *sqlx.DB, rp *redis.Pool, oa *models.OrgAssets, contactsAndMods map[*flows.Contact][]flows.Modifier) (map[*flows.Contact][]flows.Event, error) {
	// create an environment instance with location support
	env := flows.NewEnvironment(oa.Env(), oa.SessionAssets().Locations())

	eventsByContact := make(map[*flows.Contact][]flows.Event)

	// apply the modifiers to get the events for each contact
	for contact, mods := range contactsAndMods {
		events := make([]flows.Event, 0)
		for _, mod := range mods {
			mod.Apply(env, oa.SessionAssets(), contact, func(e flows.Event) { events = append(events, e) })
		}
		eventsByContact[contact] = events
	}

	tx, err := db.BeginTxx(ctx, nil)
	if err != nil {
		return nil, errors.Wrapf(err, "error starting transaction")
	}

	scenes := make([]*models.Scene, 0, len(contactsAndMods))

	for contact := range contactsAndMods {
		scene := models.NewSceneForContact(contact)
		scenes = append(scenes, scene)

		err := models.HandleEvents(ctx, tx, rp, oa, scene, eventsByContact[contact])
		if err != nil {
			return nil, errors.Wrapf(err, "error handling events")
		}
	}

	// gather all our pre commit events, group them by hook and apply them
	err = models.ApplyEventPreCommitHooks(ctx, tx, rp, oa, scenes)
	if err != nil {
		return nil, errors.Wrapf(err, "error applying pre commit hooks")
	}

	// commit our transaction
	if err := tx.Commit(); err != nil {
		return nil, errors.Wrapf(err, "error committing transaction")
	}

	// start new transaction for post commit hooks
	tx, err = db.BeginTxx(ctx, nil)
	if err != nil {
		return nil, errors.Wrapf(err, "error starting transaction for post commit")
	}

	// then apply our post commit hooks
	err = models.ApplyEventPostCommitHooks(ctx, tx, rp, oa, scenes)
	if err != nil {
		return nil, errors.Wrapf(err, "error applying post commit hooks")
	}

	if err := tx.Commit(); err != nil {
		return nil, errors.Wrapf(err, "error committing post commit hooks")
	}

	return eventsByContact, nil
}<|MERGE_RESOLUTION|>--- conflicted
+++ resolved
@@ -369,21 +369,10 @@
 		return nil, http.StatusInternalServerError, errors.Wrapf(err, "unable to clone orgs")
 	}
 
-<<<<<<< HEAD
-	// load our modifiers
-	mods := make([]flows.Modifier, len(request.Modifiers))
-	for i, m := range request.Modifiers {
-		mod, err := modifiers.ReadModifier(oa.SessionAssets(), m, assets.IgnoreMissing)
-		if err != nil {
-			return errors.Wrapf(err, "error in modifier: %s", string(m)), http.StatusBadRequest, nil
-		}
-		mods[i] = mod
-=======
 	// read the modifiers from the request
 	mods, err := goflow.ReadModifiers(org.SessionAssets(), request.Modifiers, false)
 	if err != nil {
 		return nil, http.StatusBadRequest, err
->>>>>>> 60a0f410
 	}
 
 	// load our contacts
