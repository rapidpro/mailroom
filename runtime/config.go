--- conflicted
+++ resolved
@@ -48,30 +48,19 @@
 	MaxValueLength       int    `help:"the maximum size in characters for contact field values and run result values"`
 	SessionStorage       string `validate:"omitempty,session_storage"         help:"where to store session output (s3|db)"`
 
-<<<<<<< HEAD
-	S3Endpoint           string `help:"the S3 endpoint we will write attachments to"`
-	S3Region             string `help:"the S3 region we will write attachments to"`
-	S3MediaBucket        string `help:"the S3 bucket we will write attachments to"`
-	S3MediaPrefix        string `help:"the prefix that will be added to attachment filenames"`
-	S3MediaPrefixZendesk string `help:"the prefix that will be added to file attachment names for Zendesk tickets"`
-	S3SessionBucket      string `help:"the S3 bucket we will write attachments to"`
-	S3SessionPrefix      string `help:"the prefix that will be added to attachment filenames"`
-	S3DisableSSL         bool   `help:"whether we disable SSL when accessing S3. Should always be set to False unless you're hosting an S3 compatible service within a secure internal network"`
-	S3ForcePathStyle     bool   `help:"whether we force S3 path style. Should generally need to default to False unless you're hosting an S3 compatible service"`
-=======
 	Elastic         string `validate:"url" help:"the URL of your ElasticSearch instance"`
 	ElasticUsername string `help:"the username for ElasticSearch if using basic auth"`
 	ElasticPassword string `help:"the password for ElasticSearch if using basic auth"`
 
-	S3Endpoint          string `help:"the S3 endpoint we will write attachments to"`
-	S3Region            string `help:"the S3 region we will write attachments to"`
-	S3AttachmentsBucket string `help:"the S3 bucket we will write attachments to"`
-	S3AttachmentsPrefix string `help:"the prefix that will be added to attachment filenames"`
-	S3SessionBucket     string `help:"the S3 bucket we will write attachments to"`
-	S3SessionPrefix     string `help:"the prefix that will be added to attachment filenames"`
-	S3DisableSSL        bool   `help:"whether we disable SSL when accessing S3. Should always be set to False unless you're hosting an S3 compatible service within a secure internal network"`
-	S3ForcePathStyle    bool   `help:"whether we force S3 path style. Should generally need to default to False unless you're hosting an S3 compatible service"`
->>>>>>> 4855d479
+	S3Endpoint           string `help:"the S3 endpoint we will write attachments to"`
+	S3Region             string `help:"the S3 region we will write attachments to"`
+	S3AttachmentsBucket  string `help:"the S3 bucket we will write attachments to"`
+	S3AttachmentsPrefix  string `help:"the prefix that will be added to attachment filenames"`
+	S3SessionBucket      string `help:"the S3 bucket we will write attachments to"`
+	S3SessionPrefix      string `help:"the prefix that will be added to attachment filenames"`
+	S3MediaPrefixZendesk string `help:"the prefix that will be added to file attachment names for Zendesk tickets"`
+	S3DisableSSL         bool   `help:"whether we disable SSL when accessing S3. Should always be set to False unless you're hosting an S3 compatible service within a secure internal network"`
+	S3ForcePathStyle     bool   `help:"whether we force S3 path style. Should generally need to default to False unless you're hosting an S3 compatible service"`
 
 	AWSAccessKeyID     string `help:"the access key id to use when authenticating S3"`
 	AWSSecretAccessKey string `help:"the secret access key id to use when authenticating S3"`
