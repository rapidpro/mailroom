--- conflicted
+++ resolved
@@ -30,28 +30,11 @@
 
 	engInit.Do(func() {
 		eng = engine.NewBuilder().
-<<<<<<< HEAD
-			WithWebhookService(webhooks.NewService(httpClient, "RapidProMailroom/"+config.Mailroom.Version, 10000)).
-			WithAirtimeService(airtimeService).
-=======
 			WithHTTPClient(httpClient).
 			WithWebhookService(webhooks.NewService("RapidProMailroom/"+config.Mailroom.Version, 10000)).
->>>>>>> 2bb484ff
 			WithMaxStepsPerSprint(config.Mailroom.MaxStepsPerSprint).
 			Build()
 	})
 
 	return eng
-<<<<<<< HEAD
-}
-
-var eng flows.Engine
-var engInit sync.Once
-
-var airtimeService flows.AirtimeService
-
-func SetAirtimeService(s flows.AirtimeService) {
-	airtimeService = s
-=======
->>>>>>> 2bb484ff
 }