package storage

import (
	"bytes"
	"fmt"
	"io/ioutil"

	"github.com/aws/aws-sdk-go/aws"
	"github.com/aws/aws-sdk-go/aws/credentials"
	"github.com/aws/aws-sdk-go/aws/session"
	"github.com/aws/aws-sdk-go/service/s3"
	"github.com/pkg/errors"
)

var s3BucketURL = "https://%s.s3.amazonaws.com%s"

// S3Client provides a mockable subset of the S3 API
type S3Client interface {
	HeadBucket(*s3.HeadBucketInput) (*s3.HeadBucketOutput, error)
	GetObject(*s3.GetObjectInput) (*s3.GetObjectOutput, error)
	PutObject(*s3.PutObjectInput) (*s3.PutObjectOutput, error)
}

// S3Options are options for an S3 client
type S3Options struct {
	AWSAccessKeyID     string
	AWSSecretAccessKey string
	Endpoint           string
	Region             string
	DisableSSL         bool
	ForcePathStyle     bool
}

// NewS3Client creates a new S3 client
func NewS3Client(opts *S3Options) (S3Client, error) {
	s3Session, err := session.NewSession(&aws.Config{
		Credentials:      credentials.NewStaticCredentials(opts.AWSAccessKeyID, opts.AWSSecretAccessKey, ""),
		Endpoint:         aws.String(opts.Endpoint),
		Region:           aws.String(opts.Region),
		DisableSSL:       aws.Bool(opts.DisableSSL),
		S3ForcePathStyle: aws.Bool(opts.ForcePathStyle),
	})
	if err != nil {
		return nil, err
	}

	return s3.New(s3Session), nil
}

type s3Storage struct {
	client S3Client
	bucket string
}

// NewS3 creates a new S3 storage service
func NewS3(client S3Client, bucket string) Storage {
	return &s3Storage{client: client, bucket: bucket}
}

func (s *s3Storage) Name() string {
	return "S3"
}

// Test tests whether our S3 client is properly configured
func (s *s3Storage) Test() error {
	_, err := s.client.HeadBucket(&s3.HeadBucketInput{
		Bucket: aws.String(s.bucket),
	})
	return err
}

func (s *s3Storage) Get(path string) ([]byte, error) {
	out, err := s.client.GetObject(&s3.GetObjectInput{
		Bucket: aws.String(s.bucket),
		Key:    aws.String(path),
	})
	if err != nil {
		return nil, errors.Wrapf(err, "error getting S3 object")
	}

	body, err := ioutil.ReadAll(out.Body)
	if err != nil {
		return nil, errors.Wrapf(err, "error reading S3 object")
	}

	return body, nil
}

// Put writes the passed in file to the bucket with the passed in content type
func (s *s3Storage) Put(path string, contentType string, contents []byte) (string, error) {
	_, err := s.client.PutObject(&s3.PutObjectInput{
		Bucket:      aws.String(s.bucket),
		Body:        bytes.NewReader(contents),
		Key:         aws.String(path),
		ContentType: aws.String(contentType),
		ACL:         aws.String(s3.BucketCannedACLPublicRead),
	})
	if err != nil {
		return "", errors.Wrapf(err, "error putting S3 object")
	}

	return s.url(path), nil
}

<<<<<<< HEAD
func (s *s3Storage) Get(path string) ([]byte, error) {
	return nil, nil // TODO
}

=======
>>>>>>> b621766c
func (s *s3Storage) url(path string) string {
	return fmt.Sprintf(s3BucketURL, s.bucket, path)
}<|MERGE_RESOLUTION|>--- conflicted
+++ resolved
@@ -102,13 +102,6 @@
 	return s.url(path), nil
 }
 
-<<<<<<< HEAD
-func (s *s3Storage) Get(path string) ([]byte, error) {
-	return nil, nil // TODO
-}
-
-=======
->>>>>>> b621766c
 func (s *s3Storage) url(path string) string {
 	return fmt.Sprintf(s3BucketURL, s.bucket, path)
 }