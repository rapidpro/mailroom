package runner_test

import (
	"encoding/json"
	"testing"
	"time"

	"github.com/nyaruka/gocommon/uuids"
	"github.com/nyaruka/goflow/flows"
	"github.com/nyaruka/goflow/flows/resumes"
	"github.com/nyaruka/goflow/flows/triggers"
	_ "github.com/nyaruka/mailroom/core/handlers"
	"github.com/nyaruka/mailroom/core/models"
	"github.com/nyaruka/mailroom/core/runner"
	"github.com/nyaruka/mailroom/testsuite"
	"github.com/nyaruka/mailroom/testsuite/testdata"

	"github.com/lib/pq"
	"github.com/stretchr/testify/assert"
	"github.com/stretchr/testify/require"
)

func TestCampaignStarts(t *testing.T) {
	testsuite.Reset()
	db := testsuite.DB()
	ctx := testsuite.CTX()
	rp := testsuite.RP()

	campaign := triggers.NewCampaignReference(triggers.CampaignUUID(testdata.RemindersCampaign.UUID), "Doctor Reminders")

	// create our event fires
	now := time.Now()
	db.MustExec(`INSERT INTO campaigns_eventfire(event_id, scheduled, contact_id) VALUES($1, $2, $3),($1, $2, $4),($1, $2, $5);`, testdata.RemindersEvent2.ID, now, testdata.Cathy.ID, testdata.Bob.ID, testdata.Alexandria.ID)

	// create an active session for Alexandria to test skipping
	db.MustExec(`INSERT INTO flows_flowsession(uuid, session_type, org_id, contact_id, status, responded, created_on, current_flow_id) VALUES($1, 'M', $2, $3, 'W', FALSE, NOW(), $4);`, uuids.New(), testdata.Org1.ID, testdata.Alexandria.ID, testdata.PickANumber.ID)

	// create an active voice call for Cathy to make sure it doesn't get interrupted or cause skipping
	db.MustExec(`INSERT INTO flows_flowsession(uuid, session_type, org_id, contact_id, status, responded, created_on, current_flow_id) VALUES($1, 'V', $2, $3, 'W', FALSE, NOW(), $4);`, uuids.New(), testdata.Org1.ID, testdata.Cathy.ID, testdata.IVRFlow.ID)

	// set our event to skip
	db.MustExec(`UPDATE campaigns_campaignevent SET start_mode = 'S' WHERE id= $1`, testdata.RemindersEvent2.ID)

	contacts := []models.ContactID{testdata.Cathy.ID, testdata.Bob.ID}
	fires := []*models.EventFire{
		{
			FireID:    1,
			EventID:   testdata.RemindersEvent2.ID,
			ContactID: testdata.Cathy.ID,
			Scheduled: now,
		},
		{
			FireID:    2,
			EventID:   testdata.RemindersEvent2.ID,
			ContactID: testdata.Bob.ID,
			Scheduled: now,
		},
		{
			FireID:    3,
			EventID:   testdata.RemindersEvent2.ID,
			ContactID: testdata.Alexandria.ID,
			Scheduled: now,
		},
	}
	sessions, err := runner.FireCampaignEvents(ctx, db, rp, testdata.Org1.ID, fires, testdata.CampaignFlow.UUID, campaign, "e68f4c70-9db1-44c8-8498-602d6857235e")
	assert.NoError(t, err)
	assert.Equal(t, 2, len(sessions), "expected only two sessions to be created")

	testsuite.AssertQueryCount(t, db,
		`SELECT count(*) FROM flows_flowsession WHERE contact_id = ANY($1) 
		 AND status = 'C' AND responded = FALSE AND org_id = 1 AND connection_id IS NULL AND output IS NOT NULL`,
		[]interface{}{pq.Array(contacts)}, 2, "expected only two sessions to be created",
	)

	testsuite.AssertQueryCount(t, db,
		`SELECT count(*) FROM flows_flowrun WHERE contact_id = ANY($1) and flow_id = $2
		 AND is_active = FALSE AND responded = FALSE AND org_id = 1 AND parent_id IS NULL AND exit_type = 'C' AND status = 'C'
		 AND results IS NOT NULL AND path IS NOT NULL AND events IS NOT NULL
		 AND session_id IS NOT NULL`,
		[]interface{}{pq.Array(contacts), testdata.CampaignFlow.ID}, 2, "expected only two runs to be created",
	)

	testsuite.AssertQueryCount(t, db,
		`SELECT count(*) FROM msgs_msg WHERE contact_id = ANY($1) 
		 AND text like '% it is time to consult with your patients.' AND org_id = 1 AND status = 'Q' 
		 AND queued_on IS NOT NULL AND direction = 'O' AND topup_id IS NOT NULL AND msg_type = 'F' AND channel_id = $2`,
		[]interface{}{pq.Array(contacts), testdata.TwilioChannel.ID}, 2, "expected only two messages to be sent",
	)

	testsuite.AssertQueryCount(t, db,
		`SELECT count(*) from campaigns_eventfire WHERE fired IS NULL`, nil, 0, "expected all events to be fired")

	testsuite.AssertQueryCount(t, db,
		`SELECT count(*) from campaigns_eventfire WHERE fired IS NOT NULL AND contact_id IN ($1,$2) AND event_id = $3 AND fired_result = 'F'`, []interface{}{testdata.Cathy.ID, testdata.Bob.ID, testdata.RemindersEvent2.ID}, 2, "expected bob and cathy to have their event sent to fired")

	testsuite.AssertQueryCount(t, db,
		`SELECT count(*) from campaigns_eventfire WHERE fired IS NOT NULL AND contact_id IN ($1) AND event_id = $2 AND fired_result = 'S'`, []interface{}{testdata.Alexandria.ID, testdata.RemindersEvent2.ID}, 1, "expected alexandria to have her event set to skipped")

	testsuite.AssertQueryCount(t, db,
		`SELECT count(*) from flows_flowsession WHERE status = 'W' AND contact_id = $1 AND session_type = 'V'`, []interface{}{testdata.Cathy.ID}, 1)
}

func TestBatchStart(t *testing.T) {
	testsuite.Reset()
	db := testsuite.DB()
	ctx := testsuite.CTX()
	rp := testsuite.RP()

	// create a start object
	testdata.InsertFlowStart(t, db, testdata.Org1, testdata.SingleMessage, nil)

	// and our batch object
	contactIDs := []models.ContactID{testdata.Cathy.ID, testdata.Bob.ID}

	tcs := []struct {
		Flow          models.FlowID
		Restart       models.RestartParticipants
		IncludeActive models.IncludeActive
		Extra         json.RawMessage
		Msg           string
		Count         int
		TotalCount    int
	}{
		{testdata.SingleMessage.ID, true, true, nil, "Hey, how are you?", 2, 2},
		{testdata.SingleMessage.ID, false, true, nil, "Hey, how are you?", 0, 2},
		{testdata.SingleMessage.ID, false, false, nil, "Hey, how are you?", 0, 2},
		{testdata.SingleMessage.ID, true, false, nil, "Hey, how are you?", 2, 4},
		{
			Flow:          testdata.IncomingExtraFlow.ID,
			Restart:       true,
			IncludeActive: false,
			Extra:         json.RawMessage([]byte(`{"name":"Fred", "age":33}`)),
			Msg:           "Great to meet you Fred. Your age is 33.",
			Count:         2,
			TotalCount:    2,
		},
	}

	last := time.Now()

	for i, tc := range tcs {
		start := models.NewFlowStart(models.OrgID(1), models.StartTypeManual, models.FlowTypeMessaging, tc.Flow, tc.Restart, tc.IncludeActive).
			WithContactIDs(contactIDs).
			WithExtra(tc.Extra)
		batch := start.CreateBatch(contactIDs, true, len(contactIDs))

		sessions, err := runner.StartFlowBatch(ctx, db, rp, batch)
<<<<<<< HEAD
		assert.NoError(t, err)
=======
		require.NoError(t, err)
>>>>>>> c9bb6d96
		assert.Equal(t, tc.Count, len(sessions), "%d: unexpected number of sessions created", i)

		testsuite.AssertQueryCount(t, db,
			`SELECT count(*) FROM flows_flowsession WHERE contact_id = ANY($1) 
			AND status = 'C' AND responded = FALSE AND org_id = 1 AND connection_id IS NULL AND output IS NOT NULL AND created_on > $2`,
			[]interface{}{pq.Array(contactIDs), last}, tc.Count, "%d: unexpected number of sessions", i,
		)

		testsuite.AssertQueryCount(t, db,
			`SELECT count(*) FROM flows_flowrun WHERE contact_id = ANY($1) and flow_id = $2
			AND is_active = FALSE AND responded = FALSE AND org_id = 1 AND parent_id IS NULL AND exit_type = 'C' AND status = 'C'
			AND results IS NOT NULL AND path IS NOT NULL AND events IS NOT NULL
			AND session_id IS NOT NULL`,
			[]interface{}{pq.Array(contactIDs), tc.Flow}, tc.TotalCount, "%d: unexpected number of runs", i,
		)

		testsuite.AssertQueryCount(t, db,
			`SELECT count(*) FROM msgs_msg WHERE contact_id = ANY($1) 
			AND text = $2 AND org_id = 1 AND status = 'Q' 
			AND queued_on IS NOT NULL AND direction = 'O' AND topup_id IS NOT NULL AND msg_type = 'F' AND channel_id = $3`,
			[]interface{}{pq.Array(contactIDs), tc.Msg, testdata.TwilioChannel.ID}, tc.TotalCount, "%d: unexpected number of messages", i,
		)

		last = time.Now()
	}
}

func TestContactRuns(t *testing.T) {
	testsuite.Reset()
	db := testsuite.DB()
	ctx := testsuite.CTX()
	rp := testsuite.RP()

	oa, err := models.GetOrgAssets(ctx, db, testdata.Org1.ID)
	require.NoError(t, err)

	flow, err := oa.FlowByID(testdata.Favorites.ID)
	require.NoError(t, err)

	// load our contact
	contacts, err := models.LoadContacts(ctx, db, oa, []models.ContactID{testdata.Cathy.ID})
	require.NoError(t, err)

	contact, err := contacts[0].FlowContact(oa)
	assert.NoError(t, err)

	trigger := triggers.NewBuilder(oa.Env(), flow.FlowReference(), contact).Manual().Build()
	sessions, err := runner.StartFlowForContacts(ctx, db, rp, oa, flow, []flows.Trigger{trigger}, nil, true)
	assert.NoError(t, err)
	assert.NotNil(t, sessions)

	testsuite.AssertQueryCount(t, db,
		`SELECT count(*) FROM flows_flowsession WHERE contact_id = $1 AND current_flow_id = $2
		 AND status = 'W' AND responded = FALSE AND org_id = 1 AND connection_id IS NULL AND output IS NOT NULL`,
		[]interface{}{contact.ID(), flow.ID()}, 1,
	)

	testsuite.AssertQueryCount(t, db,
		`SELECT count(*) FROM flows_flowrun WHERE contact_id = $1 AND flow_id = $2
		 AND is_active = TRUE AND responded = FALSE AND org_id = 1`,
		[]interface{}{contact.ID(), flow.ID()}, 1,
	)

	testsuite.AssertQueryCount(t, db,
		`SELECT count(*) FROM msgs_msg WHERE contact_id = $1 AND direction = 'O' AND text like '%favorite color%'`,
		[]interface{}{contact.ID()}, 1,
	)

	tcs := []struct {
		Message       string
		SessionStatus flows.SessionStatus
		RunStatus     models.RunStatus
		Substring     string
		PathLength    int
		EventLength   int
	}{
		{"Red", models.SessionStatusWaiting, models.RunStatusWaiting, "%I like Red too%", 4, 3},
		{"Mutzig", models.SessionStatusWaiting, models.RunStatusWaiting, "%they made red Mutzig%", 6, 5},
		{"Luke", models.SessionStatusCompleted, models.RunStatusCompleted, "%Thanks Luke%", 7, 7},
	}

	session := sessions[0]
	for i, tc := range tcs {
		// answer our first question
		msg := flows.NewMsgIn(flows.MsgUUID(uuids.New()), testdata.Cathy.URN, nil, tc.Message, nil)
		msg.SetID(10)
		resume := resumes.NewMsg(oa.Env(), contact, msg)

		session, err = runner.ResumeFlow(ctx, db, rp, oa, session, resume, nil)
		assert.NoError(t, err)
		assert.NotNil(t, session)

		testsuite.AssertQueryCount(t, db,
			`SELECT count(*) FROM flows_flowsession WHERE contact_id = $1 AND current_flow_id = $2
			 AND status = $3 AND responded = TRUE AND org_id = 1 AND connection_id IS NULL AND output IS NOT NULL`,
			[]interface{}{contact.ID(), flow.ID(), tc.SessionStatus}, 1, "%d: didn't find expected session", i,
		)

		runIsActive := tc.RunStatus == models.RunStatusActive || tc.RunStatus == models.RunStatusWaiting

		runQuery := `SELECT count(*) FROM flows_flowrun WHERE contact_id = $1 AND flow_id = $2
		AND status = $3 AND is_active = $4 AND responded = TRUE AND org_id = 1 AND current_node_uuid IS NOT NULL
		AND json_array_length(path::json) = $5 AND json_array_length(events::json) = $6
		AND session_id IS NOT NULL `

		if runIsActive {
			runQuery += `AND expires_on IS NOT NULL`
		} else {
			runQuery += `AND expires_on IS NULL`
		}

		testsuite.AssertQueryCount(t, db,
			runQuery,
			[]interface{}{contact.ID(), flow.ID(), tc.RunStatus, runIsActive, tc.PathLength, tc.EventLength}, 1, "%d: didn't find expected run", i,
		)

		testsuite.AssertQueryCount(t, db,
			`SELECT count(*) FROM msgs_msg WHERE contact_id = $1 AND direction = 'O' AND text like $2`,
			[]interface{}{contact.ID(), tc.Substring}, 1, "%d: didn't find expected message", i,
		)
	}
}<|MERGE_RESOLUTION|>--- conflicted
+++ resolved
@@ -145,11 +145,7 @@
 		batch := start.CreateBatch(contactIDs, true, len(contactIDs))
 
 		sessions, err := runner.StartFlowBatch(ctx, db, rp, batch)
-<<<<<<< HEAD
-		assert.NoError(t, err)
-=======
 		require.NoError(t, err)
->>>>>>> c9bb6d96
 		assert.Equal(t, tc.Count, len(sessions), "%d: unexpected number of sessions created", i)
 
 		testsuite.AssertQueryCount(t, db,
