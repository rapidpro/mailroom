package msgio_test

import (
	"encoding/json"
	"fmt"
	"testing"
	"time"

	"github.com/gomodule/redigo/redis"
	"github.com/nyaruka/gocommon/dbutil/assertdb"
	"github.com/nyaruka/gocommon/jsonx"
	"github.com/nyaruka/gocommon/urns"
	"github.com/nyaruka/goflow/assets"
	"github.com/nyaruka/goflow/envs"
	"github.com/nyaruka/goflow/flows"
	"github.com/nyaruka/goflow/test"
	"github.com/nyaruka/goflow/utils"
	"github.com/nyaruka/mailroom/core/models"
	"github.com/nyaruka/mailroom/core/msgio"
	"github.com/nyaruka/mailroom/testsuite"
	"github.com/nyaruka/mailroom/testsuite/testdata"
	"github.com/nyaruka/null/v2"

	"github.com/stretchr/testify/assert"
	"github.com/stretchr/testify/require"
)

func TestNewCourierMsg(t *testing.T) {
	ctx, rt := testsuite.Runtime()

	defer testsuite.Reset(testsuite.ResetData)

	assertdb.Query(t, rt.DB, `SELECT count(*) FROM orgs_org WHERE is_suspended = TRUE`).Returns(0)

	oa, err := models.GetOrgAssets(ctx, rt, testdata.Org1.ID)
	require.NoError(t, err)
	require.False(t, oa.Org().Suspended())

	channel := oa.ChannelByUUID(testdata.TwilioChannel.UUID)
	flow, _ := oa.FlowByID(testdata.Favorites.ID)
	urn := urns.URN(fmt.Sprintf("tel:+250700000001?id=%d", testdata.Cathy.URNID))
	flowMsg1 := flows.NewMsgOut(
		urn,
		assets.NewChannelReference(testdata.TwilioChannel.UUID, "Test Channel"),
		"Hi there",
		[]utils.Attachment{utils.Attachment("image/jpeg:https://dl-foo.com/image.jpg")},
		[]string{"yes", "no"},
		flows.NewMsgTemplating(assets.NewTemplateReference("4474d39c-ac2c-486d-bceb-8a774a515299", "tpl"), []string{"name"}, "tpls"),
		flows.MsgTopicPurchase,
		envs.Locale(`eng-US`),
		flows.NilUnsendableReason,
	)

	// create a non-priority flow message.. i.e. the session isn't responding to an incoming message
	testdata.InsertWaitingSession(rt, testdata.Org1, testdata.Cathy, models.FlowTypeMessaging, testdata.Favorites, models.NilCallID, time.Now(), time.Now(), false, nil)
	_, flowContact := testdata.Cathy.Load(rt, oa)
	session, err := models.FindWaitingSessionForContact(ctx, rt.DB, rt.SessionStorage, oa, models.FlowTypeMessaging, flowContact)
	require.NoError(t, err)

	msg1, err := models.NewOutgoingFlowMsg(rt, oa.Org(), channel, session, flow, flowMsg1, time.Date(2021, 11, 9, 14, 3, 30, 0, time.UTC))
	require.NoError(t, err)

	cathy := session.Contact()

	err = models.InsertMessages(ctx, rt.DB, []*models.Msg{msg1})
	require.NoError(t, err)

	cmsg1, err := msgio.NewCourierMsg(oa, msg1, channel)
	assert.NoError(t, err)

	marshaled := jsonx.MustMarshal(cmsg1)

	test.AssertEqualJSON(t, []byte(fmt.Sprintf(`{
		"attachments": [
			"image/jpeg:https://dl-foo.com/image.jpg"
		],
		"channel_uuid": "74729f45-7f29-4868-9dc4-90e491e3c7d8",
		"contact_id": 10000,
		"contact_urn_id": 10000,
		"created_on": "2021-11-09T14:03:30Z",
		"flow": {"uuid": "9de3663f-c5c5-4c92-9f45-ecbc09abcc85", "name": "Favorites"},
		"high_priority": false,
		"id": %d,
		"locale": "eng-US",
		"metadata": {
			"templating": {
				"namespace": "tpls",
				"template": {"name": "tpl", "uuid": "4474d39c-ac2c-486d-bceb-8a774a515299"},
				"variables": ["name"]
			},
			"topic": "purchase"
		},
		"org_id": 1,
<<<<<<< HEAD
		"origin": "flow",
		"queued_on": %s,
=======
>>>>>>> 25dbd8ef
		"quick_replies": [
			"yes",
			"no"
		],
		"session_id": %d,
		"session_status": "W",
		"text": "Hi there",
		"tps_cost": 2,
		"urn": "tel:+250700000001?id=10000",
		"uuid": "%s"
	}`, msg1.ID(), session.ID(), msg1.UUID())), marshaled)

	// create a priority flow message.. i.e. the session is responding to an incoming message
	flowMsg2 := flows.NewMsgOut(
		urn,
		assets.NewChannelReference(testdata.TwilioChannel.UUID, "Test Channel"),
		"Hi there",
		nil, nil, nil,
		flows.NilMsgTopic,
		envs.NilLocale,
		flows.NilUnsendableReason,
	)
	in1 := testdata.InsertIncomingMsg(rt, testdata.Org1, testdata.TwilioChannel, testdata.Cathy, "test", models.MsgStatusHandled)
	session.SetIncomingMsg(models.MsgID(in1.ID()), null.String("EX123"))
	msg2, err := models.NewOutgoingFlowMsg(rt, oa.Org(), channel, session, flow, flowMsg2, time.Date(2021, 11, 9, 14, 3, 30, 0, time.UTC))
	require.NoError(t, err)

	err = models.InsertMessages(ctx, rt.DB, []*models.Msg{msg2})
	require.NoError(t, err)

	cmsg2, err := msgio.NewCourierMsg(oa, msg2, channel)
	assert.NoError(t, err)

	marshaled = jsonx.MustMarshal(cmsg2)

	test.AssertEqualJSON(t, []byte(fmt.Sprintf(`{
		"channel_uuid": "74729f45-7f29-4868-9dc4-90e491e3c7d8",
		"contact_id": 10000,
		"contact_urn_id": 10000,
		"created_on": "2021-11-09T14:03:30Z",
		"flow": {"uuid": "9de3663f-c5c5-4c92-9f45-ecbc09abcc85", "name": "Favorites"},
		"response_to_external_id": "EX123",
		"high_priority": true,
		"id": %d,
		"org_id": 1,
<<<<<<< HEAD
		"origin": "flow",
		"queued_on": %s,
		"sent_on": null,
=======
>>>>>>> 25dbd8ef
		"session_id": %d,
		"session_status": "W",
		"text": "Hi there",
		"tps_cost": 1,
		"urn": "tel:+250700000001?id=10000",
		"uuid": "%s"
	}`, msg2.ID(), session.ID(), msg2.UUID())), marshaled)

	// try a broadcast message which won't have session and flow fields set
	bcastID := testdata.InsertBroadcast(rt, testdata.Org1, `eng`, map[envs.Language]string{`eng`: "Blast"}, models.NilScheduleID, []*testdata.Contact{testdata.Cathy}, nil)
	bcastMsg1 := flows.NewMsgOut(urn, assets.NewChannelReference(testdata.TwilioChannel.UUID, "Test Channel"), "Blast", nil, nil, nil, flows.NilMsgTopic, envs.NilLocale, flows.NilUnsendableReason)
	msg3, err := models.NewOutgoingBroadcastMsg(rt, oa.Org(), channel, cathy, bcastMsg1, time.Date(2021, 11, 9, 14, 3, 30, 0, time.UTC), &models.BroadcastBatch{BroadcastID: bcastID, CreatedByID: testdata.Admin.ID})
	require.NoError(t, err)

	err = models.InsertMessages(ctx, rt.DB, []*models.Msg{msg3})
	require.NoError(t, err)

	cmsg3, err := msgio.NewCourierMsg(oa, msg3, channel)
	assert.NoError(t, err)

	marshaled = jsonx.MustMarshal(cmsg3)

	test.AssertEqualJSON(t, []byte(fmt.Sprintf(`{
		"channel_uuid": "74729f45-7f29-4868-9dc4-90e491e3c7d8",
		"contact_id": 10000,
		"contact_urn_id": 10000,
		"created_on": "2021-11-09T14:03:30Z",
		"high_priority": false,
		"id": %d,
		"org_id": 1,
<<<<<<< HEAD
		"origin": "broadcast",
		"queued_on": %s,
		"sent_on": null,
		"status": "Q",
=======
>>>>>>> 25dbd8ef
		"text": "Blast",
		"tps_cost": 1,
		"urn": "tel:+250700000001?id=10000",
		"uuid": "%s"
	}`, msg3.ID(), msg3.UUID())), marshaled)
}

func TestQueueCourierMessages(t *testing.T) {
	ctx, rt := testsuite.Runtime()
	rc := rt.RP.Get()
	defer rc.Close()

	defer testsuite.Reset(testsuite.ResetData | testsuite.ResetRedis)

	oa, err := models.GetOrgAssetsWithRefresh(ctx, rt, testdata.Org1.ID, models.RefreshOrg|models.RefreshChannels)
	require.NoError(t, err)

	twilio := oa.ChannelByUUID(testdata.TwilioChannel.UUID)

	// noop if no messages provided
	msgio.QueueCourierMessages(rc, oa, testdata.Cathy.ID, twilio, []*models.Msg{})
	testsuite.AssertCourierQueues(t, map[string][]int{})

	// queue 3 messages for Cathy..
	msgs := []*models.Msg{
		(&msgSpec{Channel: testdata.TwilioChannel, Contact: testdata.Cathy}).createMsg(t, rt, oa),
		(&msgSpec{Channel: testdata.TwilioChannel, Contact: testdata.Cathy}).createMsg(t, rt, oa),
		(&msgSpec{Channel: testdata.TwilioChannel, Contact: testdata.Cathy, HighPriority: true}).createMsg(t, rt, oa),
	}

	msgio.QueueCourierMessages(rc, oa, testdata.Cathy.ID, twilio, msgs)

	testsuite.AssertCourierQueues(t, map[string][]int{
		"msgs:74729f45-7f29-4868-9dc4-90e491e3c7d8|10/0": {2}, // twilio, bulk priority
		"msgs:74729f45-7f29-4868-9dc4-90e491e3c7d8|10/1": {1}, // twilio, high priority
	})
}

func TestClearChannelCourierQueue(t *testing.T) {
	ctx, rt := testsuite.Runtime()
	rc := rt.RP.Get()
	defer rc.Close()

	defer testsuite.Reset(testsuite.ResetData | testsuite.ResetRedis)

	oa, err := models.GetOrgAssetsWithRefresh(ctx, rt, testdata.Org1.ID, models.RefreshOrg|models.RefreshChannels)
	require.NoError(t, err)

	twilio := oa.ChannelByUUID(testdata.TwilioChannel.UUID)
	vonage := oa.ChannelByUUID(testdata.VonageChannel.UUID)

	// queue 3 Twilio messages for Cathy..
	msgio.QueueCourierMessages(rc, oa, testdata.Cathy.ID, twilio, []*models.Msg{
		(&msgSpec{Channel: testdata.TwilioChannel, Contact: testdata.Cathy}).createMsg(t, rt, oa),
		(&msgSpec{Channel: testdata.TwilioChannel, Contact: testdata.Cathy}).createMsg(t, rt, oa),
		(&msgSpec{Channel: testdata.TwilioChannel, Contact: testdata.Cathy, HighPriority: true}).createMsg(t, rt, oa),
	})

	// and a Vonage message
	msgio.QueueCourierMessages(rc, oa, testdata.Cathy.ID, vonage, []*models.Msg{
		(&msgSpec{Channel: testdata.VonageChannel, Contact: testdata.Cathy}).createMsg(t, rt, oa),
	})

	testsuite.AssertCourierQueues(t, map[string][]int{
		"msgs:74729f45-7f29-4868-9dc4-90e491e3c7d8|10/0": {2}, // twilio, bulk priority
		"msgs:74729f45-7f29-4868-9dc4-90e491e3c7d8|10/1": {1}, // twilio, high priority
		"msgs:19012bfd-3ce3-4cae-9bb9-76cf92c73d49|10/0": {1}, // vonage, bulk priority
	})

	twilioChannel := oa.ChannelByID(testdata.TwilioChannel.ID)
	msgio.ClearCourierQueues(rc, twilioChannel)

	testsuite.AssertCourierQueues(t, map[string][]int{
		"msgs:19012bfd-3ce3-4cae-9bb9-76cf92c73d49|10/0": {1}, // vonage, bulk priority
	})

	vonageChannel := oa.ChannelByID(testdata.VonageChannel.ID)
	msgio.ClearCourierQueues(rc, vonageChannel)
	testsuite.AssertCourierQueues(t, map[string][]int{})

}

func TestPushCourierBatch(t *testing.T) {
	ctx, rt := testsuite.Runtime()
	rc := rt.RP.Get()
	defer rc.Close()

	defer testsuite.Reset(testsuite.ResetData | testsuite.ResetRedis)

	oa, err := models.GetOrgAssetsWithRefresh(ctx, rt, testdata.Org1.ID, models.RefreshChannels)
	require.NoError(t, err)

	channel := oa.ChannelByID(testdata.TwilioChannel.ID)

	msg1 := (&msgSpec{Channel: testdata.TwilioChannel, Contact: testdata.Cathy}).createMsg(t, rt, oa)
	msg2 := (&msgSpec{Channel: testdata.TwilioChannel, Contact: testdata.Cathy}).createMsg(t, rt, oa)

	err = msgio.PushCourierBatch(rc, oa, channel, []*models.Msg{msg1, msg2}, "1636557205.123456")
	require.NoError(t, err)

	// check that channel has been added to active list
	msgsActive, err := redis.Strings(rc.Do("ZRANGE", "msgs:active", 0, -1))
	assert.NoError(t, err)
	assert.Equal(t, []string{"msgs:74729f45-7f29-4868-9dc4-90e491e3c7d8|10"}, msgsActive)

	// and that msgs were added as single batch to bulk priority (0) queue
	queued, err := redis.ByteSlices(rc.Do("ZRANGE", "msgs:74729f45-7f29-4868-9dc4-90e491e3c7d8|10/0", 0, -1))
	assert.NoError(t, err)
	assert.Equal(t, 1, len(queued))

	unmarshaled, err := jsonx.DecodeGeneric(queued[0])
	assert.NoError(t, err)
	assert.Equal(t, 2, len(unmarshaled.([]interface{})))

	item1ID, _ := unmarshaled.([]interface{})[0].(map[string]interface{})["id"].(json.Number).Int64()
	item2ID, _ := unmarshaled.([]interface{})[1].(map[string]interface{})["id"].(json.Number).Int64()
	assert.Equal(t, int64(msg1.ID()), item1ID)
	assert.Equal(t, int64(msg2.ID()), item2ID)

	// push another batch in the same epoch second with transaction counter still below limit
	rc.Do("SET", "msgs:74729f45-7f29-4868-9dc4-90e491e3c7d8|10:tps:1636557205", "5")

	msg3 := (&msgSpec{Channel: testdata.TwilioChannel, Contact: testdata.Cathy}).createMsg(t, rt, oa)

	err = msgio.PushCourierBatch(rc, oa, channel, []*models.Msg{msg3}, "1636557205.234567")
	require.NoError(t, err)

	queued, err = redis.ByteSlices(rc.Do("ZRANGE", "msgs:74729f45-7f29-4868-9dc4-90e491e3c7d8|10/0", 0, -1))
	assert.NoError(t, err)
	assert.Equal(t, 2, len(queued))

	// simulate channel having been throttled
	rc.Do("ZREM", "msgs:active", "msgs:74729f45-7f29-4868-9dc4-90e491e3c7d8|10")
	rc.Do("SET", "msgs:74729f45-7f29-4868-9dc4-90e491e3c7d8|10:tps:1636557205", "11")

	msg4 := (&msgSpec{Channel: testdata.TwilioChannel, Contact: testdata.Cathy}).createMsg(t, rt, oa)

	err = msgio.PushCourierBatch(rc, oa, channel, []*models.Msg{msg4}, "1636557205.345678")
	require.NoError(t, err)

	// check that channel has *not* been added to active list
	msgsActive, err = redis.Strings(rc.Do("ZRANGE", "msgs:active", 0, -1))
	assert.NoError(t, err)
	assert.Equal(t, []string{}, msgsActive)

	// but msg was still added to queue
	queued, err = redis.ByteSlices(rc.Do("ZRANGE", "msgs:74729f45-7f29-4868-9dc4-90e491e3c7d8|10/0", 0, -1))
	assert.NoError(t, err)
	assert.Equal(t, 3, len(queued))
}<|MERGE_RESOLUTION|>--- conflicted
+++ resolved
@@ -91,11 +91,7 @@
 			"topic": "purchase"
 		},
 		"org_id": 1,
-<<<<<<< HEAD
 		"origin": "flow",
-		"queued_on": %s,
-=======
->>>>>>> 25dbd8ef
 		"quick_replies": [
 			"yes",
 			"no"
@@ -141,12 +137,7 @@
 		"high_priority": true,
 		"id": %d,
 		"org_id": 1,
-<<<<<<< HEAD
 		"origin": "flow",
-		"queued_on": %s,
-		"sent_on": null,
-=======
->>>>>>> 25dbd8ef
 		"session_id": %d,
 		"session_status": "W",
 		"text": "Hi there",
@@ -177,13 +168,7 @@
 		"high_priority": false,
 		"id": %d,
 		"org_id": 1,
-<<<<<<< HEAD
 		"origin": "broadcast",
-		"queued_on": %s,
-		"sent_on": null,
-		"status": "Q",
-=======
->>>>>>> 25dbd8ef
 		"text": "Blast",
 		"tps_cost": 1,
 		"urn": "tel:+250700000001?id=10000",
