--- conflicted
+++ resolved
@@ -130,7 +130,27 @@
 	return commitBatch()
 }
 
-<<<<<<< HEAD
+var clearChannelQueueScript = redis.NewScript(3, `
+-- KEYS: [QueueType, QueueName, TPS]
+local queueType, queueName, tps = KEYS[1], KEYS[2], tonumber(KEYS[3])
+
+-- first construct the base key for this queue from the type + name + tps, e.g. "msgs:0a77a158-1dcb-4c06-9aee-e15bdf64653e|10"
+local queueKey = queueType .. ":" .. queueName .. "|" .. tps
+
+-- clear the sorted sets for the key
+redis.call("DEL", queueKey .. "/1")
+redis.call("DEL", queueKey .. "/0")
+
+-- reset queue to zero
+redis.call("ZADD", queueType .. ":active", 0, queueKey)
+
+`)
+
+func ClearChannelCourierQueue(rc redis.Conn, ch *models.Channel) error {
+	_, err := clearChannelQueueScript.Do(rc, "msgs", ch.UUID(), ch.TPS())
+	return err
+}
+
 // see https://github.com/nyaruka/courier/blob/main/attachments.go#L23
 type fetchAttachmentRequest struct {
 	ChannelType models.ChannelType `json:"channel_type"`
@@ -165,26 +185,4 @@
 		return "", "", errors.Wrap(err, "error unmarshaling courier response")
 	}
 
-	return utils.Attachment(fmt.Sprintf("%s:%s", fa.Attachment.ContentType, fa.Attachment.URL)), models.ChannelLogUUID(fa.LogUUID), nil
-=======
-var clearChannelQueueScript = redis.NewScript(3, `
--- KEYS: [QueueType, QueueName, TPS]
-local queueType, queueName, tps = KEYS[1], KEYS[2], tonumber(KEYS[3])
-
--- first construct the base key for this queue from the type + name + tps, e.g. "msgs:0a77a158-1dcb-4c06-9aee-e15bdf64653e|10"
-local queueKey = queueType .. ":" .. queueName .. "|" .. tps
-
--- clear the sorted sets for the key
-redis.call("DEL", queueKey .. "/1")
-redis.call("DEL", queueKey .. "/0")
-
--- reset queue to zero
-redis.call("ZADD", queueType .. ":active", 0, queueKey)
-
-`)
-
-func ClearChannelCourierQueue(rc redis.Conn, ch *models.Channel) error {
-	_, err := clearChannelQueueScript.Do(rc, "msgs", ch.UUID(), ch.TPS())
-	return err
->>>>>>> a6d5d380
-}+	return utils.Attachment(fmt.Sprintf("%s:%s", fa.Attachment.ContentType, fa.Attachment.URL)), models.ChannelLogUUID(fa.LogUUID), nil