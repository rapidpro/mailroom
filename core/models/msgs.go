package models

import (
	"context"
	"database/sql"
	"database/sql/driver"
	"encoding/json"
	"fmt"
	"strings"
	"time"

	"github.com/nyaruka/gocommon/dates"
	"github.com/nyaruka/gocommon/gsm7"
	"github.com/nyaruka/gocommon/urns"
	"github.com/nyaruka/goflow/assets"
	"github.com/nyaruka/goflow/envs"
	"github.com/nyaruka/goflow/excellent"
	"github.com/nyaruka/goflow/excellent/types"
	"github.com/nyaruka/goflow/flows"
	"github.com/nyaruka/goflow/flows/definition/legacy/expressions"
	"github.com/nyaruka/goflow/flows/events"
	"github.com/nyaruka/goflow/utils"
	"github.com/nyaruka/mailroom/runtime"
	"github.com/nyaruka/null"

	"github.com/gomodule/redigo/redis"
	"github.com/lib/pq"
	"github.com/lib/pq/hstore"
	"github.com/pkg/errors"
	"github.com/sirupsen/logrus"
)

// MsgID is our internal type for msg ids, which can be null/0
type MsgID null.Int

// NilMsgID is our constant for a nil msg id
const NilMsgID = MsgID(0)

type MsgDirection string

const (
	DirectionIn  = MsgDirection("I")
	DirectionOut = MsgDirection("O")
)

type MsgVisibility string

const (
	VisibilityVisible  = MsgVisibility("V")
	VisibilityArchived = MsgVisibility("A")
	VisibilityDeleted  = MsgVisibility("D")
)

type MsgType string

const (
	MsgTypeInbox = MsgType("I")
	MsgTypeFlow  = MsgType("F")
	MsgTypeIVR   = MsgType("V")
	MsgTypeUSSD  = MsgType("U")
)

type MsgStatus string

const (
	MsgStatusInitializing = MsgStatus("I")
	MsgStatusPending      = MsgStatus("P")
	MsgStatusQueued       = MsgStatus("Q")
	MsgStatusWired        = MsgStatus("W")
	MsgStatusSent         = MsgStatus("S")
	MsgStatusDelivered    = MsgStatus("D")
	MsgStatusHandled      = MsgStatus("H")
	MsgStatusErrored      = MsgStatus("E")
	MsgStatusFailed       = MsgStatus("F")
	MsgStatusResent       = MsgStatus("R")
)

type MsgFailedReason null.String

const (
	NilMsgFailedReason     = MsgFailedReason("")
	MsgFailedSuspended     = MsgFailedReason("S") // workspace suspended
	MsgFailedContact       = MsgFailedReason("C") // contact blocked, stopped or archived
	MsgFailedLooping       = MsgFailedReason("L")
	MsgFailedErrorLimit    = MsgFailedReason("E")
	MsgFailedTooOld        = MsgFailedReason("O")
	MsgFailedNoDestination = MsgFailedReason("D")
)

var unsendableToFailedReason = map[flows.UnsendableReason]MsgFailedReason{
	flows.UnsendableReasonContactStatus: MsgFailedContact,
	flows.UnsendableReasonNoDestination: MsgFailedNoDestination,
}

// BroadcastID is our internal type for broadcast ids, which can be null/0
type BroadcastID null.Int

// NilBroadcastID is our constant for a nil broadcast id
const NilBroadcastID = BroadcastID(0)

// TemplateState represents what state are templates are in, either already evaluated, not evaluated or
// that they are unevaluated legacy templates
type TemplateState string

const (
	TemplateStateEvaluated   = TemplateState("evaluated")
	TemplateStateLegacy      = TemplateState("legacy")
	TemplateStateUnevaluated = TemplateState("unevaluated")
)

// Msg is our type for mailroom messages
type Msg struct {
	m struct {
		ID                   flows.MsgID        `db:"id"              json:"id"`
		BroadcastID          BroadcastID        `db:"broadcast_id"    json:"broadcast_id,omitempty"`
		UUID                 flows.MsgUUID      `db:"uuid"            json:"uuid"`
		Text                 string             `db:"text"            json:"text"`
		HighPriority         bool               `db:"high_priority"   json:"high_priority"`
		CreatedOn            time.Time          `db:"created_on"      json:"created_on"`
		ModifiedOn           time.Time          `db:"modified_on"     json:"modified_on"`
		SentOn               *time.Time         `db:"sent_on"         json:"sent_on"`
		QueuedOn             time.Time          `db:"queued_on"       json:"queued_on"`
		Direction            MsgDirection       `db:"direction"       json:"direction"`
		Status               MsgStatus          `db:"status"          json:"status"`
		Visibility           MsgVisibility      `db:"visibility"      json:"-"`
		MsgType              MsgType            `db:"msg_type"        json:"-"`
		MsgCount             int                `db:"msg_count"       json:"tps_cost"`
		ErrorCount           int                `db:"error_count"     json:"error_count"`
		NextAttempt          *time.Time         `db:"next_attempt"    json:"next_attempt"`
		FailedReason         MsgFailedReason    `db:"failed_reason"   json:"-"`
		ExternalID           null.String        `db:"external_id"     json:"-"`
		ResponseToExternalID null.String        `                     json:"response_to_external_id,omitempty"`
		Attachments          pq.StringArray     `db:"attachments"     json:"attachments,omitempty"`
		Metadata             null.Map           `db:"metadata"        json:"metadata,omitempty"`
		ChannelID            ChannelID          `db:"channel_id"      json:"channel_id"`
		ChannelUUID          assets.ChannelUUID `                     json:"channel_uuid"`
		ContactID            ContactID          `db:"contact_id"      json:"contact_id"`
		ContactURNID         *URNID             `db:"contact_urn_id"  json:"contact_urn_id"`
		IsResend             bool               `                     json:"is_resend,omitempty"`
		URN                  urns.URN           `db:"urn_urn"         json:"urn"`
		URNAuth              null.String        `db:"urn_auth"        json:"urn_auth,omitempty"`
		OrgID                OrgID              `db:"org_id"          json:"org_id"`
		FlowID               FlowID             `db:"flow_id"         json:"-"`

		// extra data from handling added to the courier payload
		SessionID     SessionID             `json:"session_id,omitempty"`
		SessionStatus SessionStatus         `json:"session_status,omitempty"`
		Flow          *assets.FlowReference `json:"flow,omitempty"`

		// These fields are set on the last outgoing message in a session's sprint. In the case
		// of the session being at a wait with a timeout then the timeout will be set. It is up to
		// Courier to update the session's timeout appropriately after sending the message.
		SessionWaitStartedOn *time.Time `json:"session_wait_started_on,omitempty"`
		SessionTimeout       int        `json:"session_timeout,omitempty"`
	}

	channel *Channel
}

func (m *Msg) ID() flows.MsgID                  { return m.m.ID }
func (m *Msg) BroadcastID() BroadcastID         { return m.m.BroadcastID }
func (m *Msg) UUID() flows.MsgUUID              { return m.m.UUID }
func (m *Msg) Channel() *Channel                { return m.channel }
func (m *Msg) Text() string                     { return m.m.Text }
func (m *Msg) HighPriority() bool               { return m.m.HighPriority }
func (m *Msg) CreatedOn() time.Time             { return m.m.CreatedOn }
func (m *Msg) ModifiedOn() time.Time            { return m.m.ModifiedOn }
func (m *Msg) SentOn() *time.Time               { return m.m.SentOn }
func (m *Msg) QueuedOn() time.Time              { return m.m.QueuedOn }
func (m *Msg) Direction() MsgDirection          { return m.m.Direction }
func (m *Msg) Status() MsgStatus                { return m.m.Status }
func (m *Msg) Visibility() MsgVisibility        { return m.m.Visibility }
func (m *Msg) MsgType() MsgType                 { return m.m.MsgType }
func (m *Msg) ErrorCount() int                  { return m.m.ErrorCount }
func (m *Msg) NextAttempt() *time.Time          { return m.m.NextAttempt }
func (m *Msg) FailedReason() MsgFailedReason    { return m.m.FailedReason }
func (m *Msg) ExternalID() null.String          { return m.m.ExternalID }
func (m *Msg) Metadata() map[string]interface{} { return m.m.Metadata.Map() }
func (m *Msg) MsgCount() int                    { return m.m.MsgCount }
func (m *Msg) ChannelID() ChannelID             { return m.m.ChannelID }
func (m *Msg) ChannelUUID() assets.ChannelUUID  { return m.m.ChannelUUID }
func (m *Msg) URN() urns.URN                    { return m.m.URN }
func (m *Msg) URNAuth() null.String             { return m.m.URNAuth }
func (m *Msg) OrgID() OrgID                     { return m.m.OrgID }
func (m *Msg) FlowID() FlowID                   { return m.m.FlowID }
func (m *Msg) ContactID() ContactID             { return m.m.ContactID }
func (m *Msg) ContactURNID() *URNID             { return m.m.ContactURNID }
func (m *Msg) IsResend() bool                   { return m.m.IsResend }

func (m *Msg) SetChannel(channel *Channel) {
	m.channel = channel
	if channel != nil {
		m.m.ChannelID = channel.ID()
		m.m.ChannelUUID = channel.UUID()
	} else {
		m.m.ChannelID = NilChannelID
		m.m.ChannelUUID = ""
	}
}

func (m *Msg) SetURN(urn urns.URN) error {
	// noop for nil urn
	if urn == urns.NilURN {
		return nil
	}

	m.m.URN = urn

	// set our ID if we have one
	urnInt := GetURNInt(urn, "id")
	if urnInt == 0 {
		return errors.Errorf("missing urn id on urn: %s", urn)
	}

	urnID := URNID(urnInt)
	m.m.ContactURNID = &urnID
	m.m.URNAuth = GetURNAuth(urn)

	return nil
}

func (m *Msg) Attachments() []utils.Attachment {
	attachments := make([]utils.Attachment, len(m.m.Attachments))
	for i := range m.m.Attachments {
		attachments[i] = utils.Attachment(m.m.Attachments[i])
	}
	return attachments
}

func (m *Msg) MarshalJSON() ([]byte, error) {
	return json.Marshal(m.m)
}

// NewIncomingIVR creates a new incoming IVR message for the passed in text and attachment
func NewIncomingIVR(cfg *runtime.Config, orgID OrgID, call *Call, in *flows.MsgIn, createdOn time.Time) *Msg {
	msg := &Msg{}
	m := &msg.m

	msg.SetURN(in.URN())
	m.UUID = in.UUID()
	m.Text = in.Text()
	m.Direction = DirectionIn
	m.Status = MsgStatusHandled
	m.Visibility = VisibilityVisible
	m.MsgType = MsgTypeIVR
	m.ContactID = call.ContactID()

	urnID := call.ContactURNID()
	m.ContactURNID = &urnID
	m.ChannelID = call.ChannelID()

	m.OrgID = orgID
	m.CreatedOn = createdOn

	// add any attachments
	for _, a := range in.Attachments() {
		m.Attachments = append(m.Attachments, string(NormalizeAttachment(cfg, a)))
	}

	return msg
}

// NewOutgoingIVR creates a new IVR message for the passed in text with the optional attachment
func NewOutgoingIVR(cfg *runtime.Config, orgID OrgID, call *Call, out *flows.MsgOut, createdOn time.Time) *Msg {
	msg := &Msg{}
	m := &msg.m

	msg.SetURN(out.URN())
	m.UUID = out.UUID()
	m.Text = out.Text()
	m.HighPriority = false
	m.Direction = DirectionOut
	m.Status = MsgStatusWired
	m.Visibility = VisibilityVisible
	m.MsgType = MsgTypeIVR
	m.ContactID = call.ContactID()

	urnID := call.ContactURNID()
	m.ContactURNID = &urnID
	m.ChannelID = call.ChannelID()

	m.URN = out.URN()

	m.OrgID = orgID
	m.CreatedOn = createdOn
	m.SentOn = &createdOn

	// if we have attachments, add them
	for _, a := range out.Attachments() {
		m.Attachments = append(m.Attachments, string(NormalizeAttachment(cfg, a)))
	}

	return msg
}

var msgRepetitionsScript = redis.NewScript(3, `
local key, contact_id, text = KEYS[1], KEYS[2], KEYS[3]
local count = 1

-- try to look up in window
local record = redis.call("HGET", key, contact_id)
if record then
	local record_count = tonumber(string.sub(record, 1, 2))
	local record_text = string.sub(record, 4, -1)

	if record_text == text then 
		count = math.min(record_count + 1, 99)
	else
		count = 1
	end		
end

-- create our new record with our updated count
record = string.format("%02d:%s", count, text)

-- write our new record with updated count and set expiration
redis.call("HSET", key, contact_id, record)
redis.call("EXPIRE", key, 300)

return count
`)

// GetMsgRepetitions gets the number of repetitions of this msg text for the given contact in the current 5 minute window
func GetMsgRepetitions(rp *redis.Pool, contact *flows.Contact, msg *flows.MsgOut) (int, error) {
	rc := rp.Get()
	defer rc.Close()

	keyTime := dates.Now().UTC().Round(time.Minute * 5)
	key := fmt.Sprintf("msg_repetitions:%s", keyTime.Format("2006-01-02T15:04"))
	return redis.Int(msgRepetitionsScript.Do(rc, key, contact.ID(), msg.Text()))
}

// NewOutgoingFlowMsg creates an outgoing message for the passed in flow message
func NewOutgoingFlowMsg(rt *runtime.Runtime, org *Org, channel *Channel, session *Session, flow *Flow, out *flows.MsgOut, createdOn time.Time) (*Msg, error) {
	return newOutgoingMsg(rt, org, channel, session.Contact(), out, createdOn, session, flow, NilBroadcastID)
}

// NewOutgoingBroadcastMsg creates an outgoing message which is part of a broadcast
func NewOutgoingBroadcastMsg(rt *runtime.Runtime, org *Org, channel *Channel, contact *flows.Contact, out *flows.MsgOut, createdOn time.Time, broadcastID BroadcastID) (*Msg, error) {
	return newOutgoingMsg(rt, org, channel, contact, out, createdOn, nil, nil, broadcastID)
}

func newOutgoingMsg(rt *runtime.Runtime, org *Org, channel *Channel, contact *flows.Contact, out *flows.MsgOut, createdOn time.Time, session *Session, flow *Flow, broadcastID BroadcastID) (*Msg, error) {
	msg := &Msg{}
	m := &msg.m
	m.UUID = out.UUID()
	m.OrgID = org.ID()
	m.ContactID = ContactID(contact.ID())
	m.BroadcastID = broadcastID
	m.Text = out.Text()
	m.HighPriority = false
	m.Direction = DirectionOut
	m.Status = MsgStatusQueued
	m.Visibility = VisibilityVisible
	m.MsgType = MsgTypeFlow
	m.MsgCount = 1
	m.CreatedOn = createdOn

	msg.SetChannel(channel)
	msg.SetURN(out.URN())

	if out.UnsendableReason() != flows.NilUnsendableReason {
		m.Status = MsgStatusFailed
		m.FailedReason = unsendableToFailedReason[out.UnsendableReason()]
	} else if org.Suspended() {
		// we fail messages for suspended orgs right away
		m.Status = MsgStatusFailed
		m.FailedReason = MsgFailedSuspended
	} else {
		// also fail right away if this looks like a loop
		repetitions, err := GetMsgRepetitions(rt.RP, contact, out)
		if err != nil {
			return nil, errors.Wrap(err, "error looking up msg repetitions")
		}
		if repetitions >= 20 {
			m.Status = MsgStatusFailed
			m.FailedReason = MsgFailedLooping

			logrus.WithFields(logrus.Fields{"contact_id": contact.ID(), "text": out.Text(), "repetitions": repetitions}).Error("too many repetitions, failing message")
		}
	}

	// if we have a session, set fields on the message from that
	if session != nil {
		m.ResponseToExternalID = session.IncomingMsgExternalID()
		m.SessionID = session.ID()
		m.SessionStatus = session.Status()

		if flow != nil {
			m.FlowID = flow.ID()
			m.Flow = flow.Reference()
		}

		// if we're responding to an incoming message, send as high priority
		if session.IncomingMsgID() != NilMsgID {
			m.HighPriority = true
		}
	}

	// if we have attachments, add them
	if len(out.Attachments()) > 0 {
		for _, a := range out.Attachments() {
			m.Attachments = append(m.Attachments, string(NormalizeAttachment(rt.Config, a)))
		}
	}

	// populate metadata if we have any
	if len(out.QuickReplies()) > 0 || out.Templating() != nil || out.Topic() != flows.NilMsgTopic {
		metadata := make(map[string]interface{})
		if len(out.QuickReplies()) > 0 {
			metadata["quick_replies"] = out.QuickReplies()
		}
		if out.Templating() != nil {
			metadata["templating"] = out.Templating()
		}
		if out.Topic() != flows.NilMsgTopic {
			metadata["topic"] = string(out.Topic())
		}
		m.Metadata = null.NewMap(metadata)
	}

	// if we're sending to a phone, message may have to be sent in multiple parts
	if m.URN.Scheme() == urns.TelScheme {
		m.MsgCount = gsm7.Segments(m.Text) + len(m.Attachments)
	}

	return msg, nil
}

// NewIncomingMsg creates a new incoming message for the passed in text and attachment
func NewIncomingMsg(cfg *runtime.Config, orgID OrgID, channel *Channel, contactID ContactID, in *flows.MsgIn, createdOn time.Time) *Msg {
	msg := &Msg{}

	msg.SetChannel(channel)
	msg.SetURN(in.URN())

	m := &msg.m
	m.UUID = in.UUID()
	m.Text = in.Text()
	m.Direction = DirectionIn
	m.Status = MsgStatusHandled
	m.Visibility = VisibilityVisible
	m.MsgType = MsgTypeFlow
	m.ContactID = contactID
	m.OrgID = orgID
	m.CreatedOn = createdOn

	// add any attachments
	for _, a := range in.Attachments() {
		m.Attachments = append(m.Attachments, string(NormalizeAttachment(cfg, a)))
	}

	return msg
}

var loadMessagesSQL = `
SELECT 
	id,
	broadcast_id,
	uuid,
	text,
	created_on,
	direction,
	status,
	visibility,
	msg_count,
	error_count,
	next_attempt,
	failed_reason,
	coalesce(high_priority, FALSE) as high_priority,
	external_id,
	attachments,
	metadata,
	channel_id,
	contact_id,
	contact_urn_id,
	org_id
FROM
	msgs_msg
WHERE
	org_id = $1 AND
	direction = $2 AND
	id = ANY($3)
ORDER BY
	id ASC`

// GetMessagesByID fetches the messages with the given ids
func GetMessagesByID(ctx context.Context, db Queryer, orgID OrgID, direction MsgDirection, msgIDs []MsgID) ([]*Msg, error) {
	return loadMessages(ctx, db, loadMessagesSQL, orgID, direction, pq.Array(msgIDs))
}

var loadMessagesForRetrySQL = `
SELECT 
	m.id,
	m.broadcast_id,
	m.uuid,
	m.text,
	m.created_on,
	m.direction,
	m.status,
	m.visibility,
	m.msg_count,
	m.error_count,
	m.next_attempt,
	m.failed_reason,
	m.high_priority,
	m.external_id,
	m.attachments,
	m.metadata,
	m.channel_id,
	m.contact_id,
	m.contact_urn_id,
	m.org_id,
	u.identity AS "urn_urn",
	u.auth AS "urn_auth"
FROM
	msgs_msg m
INNER JOIN 
	contacts_contacturn u ON u.id = m.contact_urn_id
INNER JOIN 
	channels_channel c ON c.id = m.channel_id
WHERE
	m.direction = 'O' AND
	m.status = 'E' AND
	m.next_attempt <= NOW() AND
	c.is_active = TRUE
ORDER BY
    m.next_attempt ASC, m.created_on ASC
LIMIT 5000`

// GetMessagesForRetry gets errored outgoing messages scheduled for retry, with an active channel
func GetMessagesForRetry(ctx context.Context, db Queryer) ([]*Msg, error) {
	return loadMessages(ctx, db, loadMessagesForRetrySQL)
}

func loadMessages(ctx context.Context, db Queryer, sql string, params ...interface{}) ([]*Msg, error) {
	rows, err := db.QueryxContext(ctx, sql, params...)
	if err != nil {
		return nil, errors.Wrapf(err, "error querying msgs")
	}
	defer rows.Close()

	msgs := make([]*Msg, 0)
	channelIDsSeen := make(map[ChannelID]bool)
	channelIDs := make([]ChannelID, 0, 5)

	for rows.Next() {
		msg := &Msg{}
		err = rows.StructScan(&msg.m)
		if err != nil {
			return nil, errors.Wrap(err, "error scanning msg row")
		}

		msgs = append(msgs, msg)

		if msg.ChannelID() != NilChannelID && !channelIDsSeen[msg.ChannelID()] {
			channelIDsSeen[msg.ChannelID()] = true
			channelIDs = append(channelIDs, msg.ChannelID())
		}
	}

	channels, err := GetChannelsByID(ctx, db, channelIDs)
	if err != nil {
		return nil, errors.Wrap(err, "error fetching channels for messages")
	}

	channelsByID := make(map[ChannelID]*Channel)
	for _, ch := range channels {
		channelsByID[ch.ID()] = ch
	}

	for _, msg := range msgs {
		msg.SetChannel(channelsByID[msg.m.ChannelID])
	}

	return msgs, nil
}

// NormalizeAttachment will turn any relative URL in the passed in attachment and normalize it to
// include the full host for attachment domains
func NormalizeAttachment(cfg *runtime.Config, attachment utils.Attachment) utils.Attachment {
	// don't try to modify geo type attachments which are just coordinates
	if attachment.ContentType() == "geo" {
		return attachment
	}

	url := attachment.URL()
	if !strings.HasPrefix(url, "http") {
		if strings.HasPrefix(url, "/") {
			url = fmt.Sprintf("https://%s%s", cfg.AttachmentDomain, url)
		} else {
			url = fmt.Sprintf("https://%s/%s", cfg.AttachmentDomain, url)
		}
	}
	return utils.Attachment(fmt.Sprintf("%s:%s", attachment.ContentType(), url))
}

// SetTimeout sets the timeout for this message
func (m *Msg) SetTimeout(start time.Time, timeout time.Duration) {
	m.m.SessionWaitStartedOn = &start
	m.m.SessionTimeout = int(timeout / time.Second)
}

// InsertMessages inserts the passed in messages in a single query
func InsertMessages(ctx context.Context, tx Queryer, msgs []*Msg) error {
	is := make([]interface{}, len(msgs))
	for i := range msgs {
		is[i] = &msgs[i].m
	}

	return BulkQuery(ctx, "insert messages", tx, insertMsgSQL, is)
}

const insertMsgSQL = `
INSERT INTO
msgs_msg(uuid, text, high_priority, created_on, modified_on, queued_on, sent_on, direction, status, attachments, metadata,
		 visibility, msg_type, msg_count, error_count, next_attempt, failed_reason, channel_id,
		 contact_id, contact_urn_id, org_id, flow_id, broadcast_id)
  VALUES(:uuid, :text, :high_priority, :created_on, now(), now(), :sent_on, :direction, :status, :attachments, :metadata,
		 :visibility, :msg_type, :msg_count, :error_count, :next_attempt, :failed_reason, :channel_id,
		 :contact_id, :contact_urn_id, :org_id, :flow_id, :broadcast_id)
RETURNING 
	id as id, 
	now() as modified_on,
	now() as queued_on
`

// UpdateMessage updates a message after handling
<<<<<<< HEAD
func UpdateMessage(ctx context.Context, tx Queryer, msgID flows.MsgID, status MsgStatus, visibility MsgVisibility, msgType MsgType, flow FlowID) error {
	_, err := tx.ExecContext(ctx,
		`UPDATE msgs_msg SET status = $2, visibility = $3, msg_type = $4, flow_id = $5 WHERE id = $1`,
		msgID, status, visibility, msgType, flow,
	)
=======
func UpdateMessage(ctx context.Context, tx Queryer, msgID flows.MsgID, status MsgStatus, visibility MsgVisibility, msgType MsgType, flow FlowID, topup TopupID, attachments []utils.Attachment, logUUIDs []ChannelLogUUID) error {
	_, err := tx.ExecContext(ctx,
		`UPDATE 
			msgs_msg 
		SET 
			status = $2,
			visibility = $3,
			msg_type = $4,
			flow_id = $5,
			topup_id = $6,
			attachments = $7,
			log_uuids = array_cat(log_uuids, $8)
		WHERE
			id = $1`,
		msgID, status, visibility, msgType, flow, topup, pq.Array(attachments), pq.Array(logUUIDs))

>>>>>>> 738ca236
	if err != nil {
		return errors.Wrapf(err, "error updating msg: %d", msgID)
	}

	return nil
}

// MarkMessagesPending marks the passed in messages as pending(P)
func MarkMessagesPending(ctx context.Context, db Queryer, msgs []*Msg) error {
	return updateMessageStatus(ctx, db, msgs, MsgStatusPending)
}

// MarkMessagesQueued marks the passed in messages as queued(Q)
func MarkMessagesQueued(ctx context.Context, db Queryer, msgs []*Msg) error {
	return updateMessageStatus(ctx, db, msgs, MsgStatusQueued)
}

func updateMessageStatus(ctx context.Context, db Queryer, msgs []*Msg, status MsgStatus) error {
	is := make([]interface{}, len(msgs))
	for i, msg := range msgs {
		m := &msg.m
		m.Status = status
		is[i] = m
	}

	return BulkQuery(ctx, "updating message status", db, updateMsgStatusSQL, is)
}

const updateMsgStatusSQL = `
UPDATE 
	msgs_msg
SET
	status = m.status
FROM (
	VALUES(:id, :status)
) AS
	m(id, status)
WHERE
	msgs_msg.id = m.id::bigint
`

// BroadcastTranslation is the translation for the passed in language
type BroadcastTranslation struct {
	Text         string             `json:"text"`
	Attachments  []utils.Attachment `json:"attachments,omitempty"`
	QuickReplies []string           `json:"quick_replies,omitempty"`
}

// Broadcast represents a broadcast that needs to be sent
type Broadcast struct {
	b struct {
		BroadcastID   BroadcastID                             `json:"broadcast_id,omitempty"  db:"id"`
		Translations  map[envs.Language]*BroadcastTranslation `json:"translations"`
		Text          hstore.Hstore                           `                               db:"text"`
		TemplateState TemplateState                           `json:"template_state"`
		BaseLanguage  envs.Language                           `json:"base_language"           db:"base_language"`
		URNs          []urns.URN                              `json:"urns,omitempty"`
		ContactIDs    []ContactID                             `json:"contact_ids,omitempty"`
		GroupIDs      []GroupID                               `json:"group_ids,omitempty"`
		OrgID         OrgID                                   `json:"org_id"                  db:"org_id"`
		CreatedByID   UserID                                  `json:"created_by_id,omitempty" db:"created_by_id"`
		ParentID      BroadcastID                             `json:"parent_id,omitempty"     db:"parent_id"`
		TicketID      TicketID                                `json:"ticket_id,omitempty"     db:"ticket_id"`
	}
}

func (b *Broadcast) ID() BroadcastID                                       { return b.b.BroadcastID }
func (b *Broadcast) OrgID() OrgID                                          { return b.b.OrgID }
func (b *Broadcast) CreatedByID() UserID                                   { return b.b.CreatedByID }
func (b *Broadcast) ContactIDs() []ContactID                               { return b.b.ContactIDs }
func (b *Broadcast) GroupIDs() []GroupID                                   { return b.b.GroupIDs }
func (b *Broadcast) URNs() []urns.URN                                      { return b.b.URNs }
func (b *Broadcast) BaseLanguage() envs.Language                           { return b.b.BaseLanguage }
func (b *Broadcast) Translations() map[envs.Language]*BroadcastTranslation { return b.b.Translations }
func (b *Broadcast) TemplateState() TemplateState                          { return b.b.TemplateState }
func (b *Broadcast) TicketID() TicketID                                    { return b.b.TicketID }

func (b *Broadcast) MarshalJSON() ([]byte, error)    { return json.Marshal(b.b) }
func (b *Broadcast) UnmarshalJSON(data []byte) error { return json.Unmarshal(data, &b.b) }

// NewBroadcast creates a new broadcast with the passed in parameters
func NewBroadcast(
	orgID OrgID, id BroadcastID, translations map[envs.Language]*BroadcastTranslation,
	state TemplateState, baseLanguage envs.Language, urns []urns.URN, contactIDs []ContactID, groupIDs []GroupID, ticketID TicketID, createdByID UserID) *Broadcast {

	bcast := &Broadcast{}
	bcast.b.OrgID = orgID
	bcast.b.BroadcastID = id
	bcast.b.Translations = translations
	bcast.b.TemplateState = state
	bcast.b.BaseLanguage = baseLanguage
	bcast.b.URNs = urns
	bcast.b.ContactIDs = contactIDs
	bcast.b.GroupIDs = groupIDs
	bcast.b.TicketID = ticketID
	bcast.b.CreatedByID = createdByID

	return bcast
}

// InsertChildBroadcast clones the passed in broadcast as a parent, then inserts that broadcast into the DB
func InsertChildBroadcast(ctx context.Context, db Queryer, parent *Broadcast) (*Broadcast, error) {
	child := NewBroadcast(
		parent.OrgID(),
		NilBroadcastID,
		parent.b.Translations,
		parent.b.TemplateState,
		parent.b.BaseLanguage,
		parent.b.URNs,
		parent.b.ContactIDs,
		parent.b.GroupIDs,
		parent.b.TicketID,
		parent.b.CreatedByID,
	)
	child.b.ParentID = parent.ID()

	// populate text from our translations
	child.b.Text.Map = make(map[string]sql.NullString)
	for lang, t := range child.b.Translations {
		child.b.Text.Map[string(lang)] = sql.NullString{String: t.Text, Valid: true}
		if len(t.Attachments) > 0 || len(t.QuickReplies) > 0 {
			return nil, errors.Errorf("cannot clone broadcast with quick replies or attachments")
		}
	}

	// insert our broadcast
	err := BulkQuery(ctx, "inserting broadcast", db, insertBroadcastSQL, []interface{}{&child.b})
	if err != nil {
		return nil, errors.Wrapf(err, "error inserting child broadcast for broadcast: %d", parent.ID())
	}

	// build up all our contact associations
	contacts := make([]interface{}, 0, len(child.b.ContactIDs))
	for _, contactID := range child.b.ContactIDs {
		contacts = append(contacts, &broadcastContact{
			BroadcastID: child.ID(),
			ContactID:   contactID,
		})
	}

	// insert our contacts
	err = BulkQuery(ctx, "inserting broadcast contacts", db, insertBroadcastContactsSQL, contacts)
	if err != nil {
		return nil, errors.Wrapf(err, "error inserting contacts for broadcast")
	}

	// build up all our group associations
	groups := make([]interface{}, 0, len(child.b.GroupIDs))
	for _, groupID := range child.b.GroupIDs {
		groups = append(groups, &broadcastGroup{
			BroadcastID: child.ID(),
			GroupID:     groupID,
		})
	}

	// insert our groups
	err = BulkQuery(ctx, "inserting broadcast groups", db, insertBroadcastGroupsSQL, groups)
	if err != nil {
		return nil, errors.Wrapf(err, "error inserting groups for broadcast")
	}

	// finally our URNs
	urns := make([]interface{}, 0, len(child.b.URNs))
	for _, urn := range child.b.URNs {
		urnID := GetURNID(urn)
		if urnID == NilURNID {
			return nil, errors.Errorf("attempt to insert new broadcast with URNs that do not have id: %s", urn)
		}
		urns = append(urns, &broadcastURN{
			BroadcastID: child.ID(),
			URNID:       urnID,
		})
	}

	// insert our urns
	err = BulkQuery(ctx, "inserting broadcast urns", db, insertBroadcastURNsSQL, urns)
	if err != nil {
		return nil, errors.Wrapf(err, "error inserting URNs for broadcast")
	}

	return child, nil
}

type broadcastURN struct {
	BroadcastID BroadcastID `db:"broadcast_id"`
	URNID       URNID       `db:"contacturn_id"`
}

type broadcastContact struct {
	BroadcastID BroadcastID `db:"broadcast_id"`
	ContactID   ContactID   `db:"contact_id"`
}

type broadcastGroup struct {
	BroadcastID BroadcastID `db:"broadcast_id"`
	GroupID     GroupID     `db:"contactgroup_id"`
}

const insertBroadcastSQL = `
INSERT INTO
	msgs_broadcast( org_id,  parent_id,  ticket_id, created_on, modified_on, status,  text,  base_language, send_all)
			VALUES(:org_id, :parent_id, :ticket_id, NOW()     , NOW(),       'Q',    :text, :base_language, FALSE)
RETURNING
	id
`

const insertBroadcastContactsSQL = `
INSERT INTO
	msgs_broadcast_contacts( broadcast_id,  contact_id)
	                 VALUES(:broadcast_id,     :contact_id)
`

const insertBroadcastGroupsSQL = `
INSERT INTO
	msgs_broadcast_groups( broadcast_id,  contactgroup_id)
	               VALUES(:broadcast_id,     :contactgroup_id)
`

const insertBroadcastURNsSQL = `
INSERT INTO
	msgs_broadcast_urns( broadcast_id,  contacturn_id)
	             VALUES(:broadcast_id, :contacturn_id)
`

// NewBroadcastFromEvent creates a broadcast object from the passed in broadcast event
func NewBroadcastFromEvent(ctx context.Context, tx Queryer, oa *OrgAssets, event *events.BroadcastCreatedEvent) (*Broadcast, error) {
	// converst our translations to our type
	translations := make(map[envs.Language]*BroadcastTranslation)
	for l, t := range event.Translations {
		translations[l] = &BroadcastTranslation{
			Text:         t.Text,
			Attachments:  t.Attachments,
			QuickReplies: t.QuickReplies,
		}
	}

	// resolve our contact references
	contactIDs, err := GetContactIDsFromReferences(ctx, tx, oa.OrgID(), event.Contacts)
	if err != nil {
		return nil, errors.Wrapf(err, "error resolving contact references")
	}

	// and our groups
	groupIDs := make([]GroupID, 0, len(event.Groups))
	for i := range event.Groups {
		group := oa.GroupByUUID(event.Groups[i].UUID)
		if group != nil {
			groupIDs = append(groupIDs, group.ID())
		}
	}

	return NewBroadcast(oa.OrgID(), NilBroadcastID, translations, TemplateStateEvaluated, event.BaseLanguage, event.URNs, contactIDs, groupIDs, NilTicketID, NilUserID), nil
}

func (b *Broadcast) CreateBatch(contactIDs []ContactID) *BroadcastBatch {
	return &BroadcastBatch{
		BroadcastID:   b.b.BroadcastID,
		BaseLanguage:  b.b.BaseLanguage,
		Translations:  b.b.Translations,
		TemplateState: b.b.TemplateState,
		OrgID:         b.b.OrgID,
		CreatedByID:   b.b.CreatedByID,
		TicketID:      b.b.TicketID,
		ContactIDs:    contactIDs,
	}
}

// BroadcastBatch represents a batch of contacts that need messages sent for
type BroadcastBatch struct {
	BroadcastID   BroadcastID                             `json:"broadcast_id,omitempty"`
	Translations  map[envs.Language]*BroadcastTranslation `json:"translations"`
	BaseLanguage  envs.Language                           `json:"base_language"`
	TemplateState TemplateState                           `json:"template_state"`
	URNs          map[ContactID]urns.URN                  `json:"urns,omitempty"`
	ContactIDs    []ContactID                             `json:"contact_ids,omitempty"`
	IsLast        bool                                    `json:"is_last"`
	OrgID         OrgID                                   `json:"org_id"`
	CreatedByID   UserID                                  `json:"created_by_id"`
	TicketID      TicketID                                `json:"ticket_id"`
}

func (b *BroadcastBatch) CreateMessages(ctx context.Context, rt *runtime.Runtime, oa *OrgAssets) ([]*Msg, error) {
	repeatedContacts := make(map[ContactID]bool)
	broadcastURNs := b.URNs

	// build our list of contact ids
	contactIDs := b.ContactIDs

	// build a map of the contacts that are present both in our URN list and our contact id list
	if broadcastURNs != nil {
		for _, id := range contactIDs {
			_, found := broadcastURNs[id]
			if found {
				repeatedContacts[id] = true
			}
		}

		// if we have URN we need to send to, add those contacts as well if not already repeated
		for id := range broadcastURNs {
			if !repeatedContacts[id] {
				contactIDs = append(contactIDs, id)
			}
		}
	}

	// load all our contacts
	contacts, err := LoadContacts(ctx, rt.DB, oa, contactIDs)
	if err != nil {
		return nil, errors.Wrapf(err, "error loading contacts for broadcast")
	}

	channels := oa.SessionAssets().Channels()

	// for each contact, build our message
	msgs := make([]*Msg, 0, len(contacts))

	// utility method to build up our message
	buildMessage := func(c *Contact, forceURN urns.URN) (*Msg, error) {
		if c.Status() != ContactStatusActive {
			return nil, nil
		}

		contact, err := c.FlowContact(oa)
		if err != nil {
			return nil, errors.Wrapf(err, "error creating flow contact")
		}

		urn := urns.NilURN
		var channel *Channel

		// we are forcing to send to a non-preferred URN, find the channel
		if forceURN != urns.NilURN {
			for _, u := range contact.URNs() {
				if u.URN().Identity() == forceURN.Identity() {
					c := channels.GetForURN(u, assets.ChannelRoleSend)
					if c == nil {
						return nil, nil
					}
					urn = u.URN()
					channel = oa.ChannelByUUID(c.UUID())
					break
				}
			}
		} else {
			// no forced URN, find the first URN we can send to
			for _, u := range contact.URNs() {
				c := channels.GetForURN(u, assets.ChannelRoleSend)
				if c != nil {
					urn = u.URN()
					channel = oa.ChannelByUUID(c.UUID())
					break
				}
			}
		}

		// no urn and channel? move on
		if channel == nil {
			return nil, nil
		}

		// resolve our translations, the order is:
		//   1) valid contact language
		//   2) org default language
		//   3) broadcast base language
		lang := contact.Language()
		if lang != envs.NilLanguage {
			found := false
			for _, l := range oa.Env().AllowedLanguages() {
				if l == lang {
					found = true
					break
				}
			}
			if !found {
				lang = envs.NilLanguage
			}
		}

		// have a valid contact language, try that
		trans := b.Translations
		t := trans[lang]

		// not found? try org default language
		if t == nil {
			t = trans[oa.Env().DefaultLanguage()]
		}

		// not found? use broadcast base language
		if t == nil {
			t = trans[b.BaseLanguage]
		}

		if t == nil {
			logrus.WithField("base_language", b.BaseLanguage).WithField("translations", trans).Error("unable to find translation for broadcast")
			return nil, nil
		}

		template := ""

		// if this is a legacy template, migrate it forward
		if b.TemplateState == TemplateStateLegacy {
			template, _ = expressions.MigrateTemplate(t.Text, nil)
		} else if b.TemplateState == TemplateStateUnevaluated {
			template = t.Text
		}

		text := t.Text

		// if we have a template, evaluate it
		if template != "" {
			// build up the minimum viable context for templates
			templateCtx := types.NewXObject(map[string]types.XValue{
				"contact": flows.Context(oa.Env(), contact),
				"fields":  flows.Context(oa.Env(), contact.Fields()),
				"globals": flows.Context(oa.Env(), oa.SessionAssets().Globals()),
				"urns":    flows.ContextFunc(oa.Env(), contact.URNs().MapContext),
			})
			text, _ = excellent.EvaluateTemplate(oa.Env(), templateCtx, template, nil)
		}

		// don't do anything if we have no text or attachments
		if text == "" && len(t.Attachments) == 0 {
			return nil, nil
		}

		unsendableReason := flows.NilUnsendableReason
		if contact.Status() != flows.ContactStatusActive {
			unsendableReason = flows.UnsendableReasonContactStatus
		} else if urn == urns.NilURN || channel == nil {
			unsendableReason = flows.UnsendableReasonNoDestination
		}

		// create our outgoing message
		out := flows.NewMsgOut(urn, channel.ChannelReference(), text, t.Attachments, t.QuickReplies, nil, flows.NilMsgTopic, unsendableReason)
		msg, err := NewOutgoingBroadcastMsg(rt, oa.Org(), channel, contact, out, time.Now(), b.BroadcastID)
		if err != nil {
			return nil, errors.Wrapf(err, "error creating outgoing message")
		}

		return msg, nil
	}

	// run through all our contacts to create our messages
	for _, c := range contacts {
		// use the preferred URN if present
		urn := broadcastURNs[c.ID()]
		msg, err := buildMessage(c, urn)
		if err != nil {
			return nil, errors.Wrapf(err, "error creating broadcast message")
		}
		if msg != nil {
			msgs = append(msgs, msg)
		}

		// if this is a contact that will receive two messages, calculate that one as well
		if repeatedContacts[c.ID()] {
			m2, err := buildMessage(c, urns.NilURN)
			if err != nil {
				return nil, errors.Wrapf(err, "error creating broadcast message")
			}

			// add this message if it isn't a duplicate
			if m2 != nil && m2.URN() != msg.URN() {
				msgs = append(msgs, m2)
			}
		}
	}

	// insert them in a single request
	err = InsertMessages(ctx, rt.DB, msgs)
	if err != nil {
		return nil, errors.Wrapf(err, "error inserting broadcast messages")
	}

	// if the broadcast was a ticket reply, update the ticket
	if b.TicketID != NilTicketID {
		if err := b.updateTicket(ctx, rt.DB, oa); err != nil {
			return nil, err
		}
	}

	return msgs, nil
}

func (b *BroadcastBatch) updateTicket(ctx context.Context, db Queryer, oa *OrgAssets) error {
	firstReplySeconds, err := TicketRecordReplied(ctx, db, b.TicketID, dates.Now())
	if err != nil {
		return err
	}

	// record reply counts for org, user and team
	replyCounts := map[string]int{scopeOrg(oa): 1}

	if b.CreatedByID != NilUserID {
		user := oa.UserByID(b.CreatedByID)
		if user != nil {
			replyCounts[scopeUser(oa, user)] = 1
			if user.Team() != nil {
				replyCounts[scopeTeam(user.Team())] = 1
			}
		}
	}

	if err := insertTicketDailyCounts(ctx, db, TicketDailyCountReply, oa.Org().Timezone(), replyCounts); err != nil {
		return err
	}

	if firstReplySeconds >= 0 {
		if err := insertTicketDailyTiming(ctx, db, TicketDailyTimingFirstReply, oa.Org().Timezone(), scopeOrg(oa), firstReplySeconds); err != nil {
			return err
		}
	}
	return nil
}

const sqlUpdateMsgForResending = `
UPDATE msgs_msg m
   SET channel_id = r.channel_id::int,
       status = 'P',
       error_count = 0,
       failed_reason = NULL,
       queued_on = r.queued_on::timestamp with time zone,
       sent_on = NULL,
       modified_on = NOW()
  FROM (VALUES(:id, :channel_id, :queued_on)) AS r(id, channel_id, queued_on)
 WHERE m.id = r.id::bigint`

const sqlUpdateMsgResendFailed = `
UPDATE msgs_msg m
   SET channel_id = NULL, status = 'F', error_count = 0, failed_reason = 'D', sent_on = NULL, modified_on = NOW()
 WHERE id = ANY($1)`

// ResendMessages prepares messages for resending by reselecting a channel and marking them as PENDING
func ResendMessages(ctx context.Context, db Queryer, rp *redis.Pool, oa *OrgAssets, msgs []*Msg) ([]*Msg, error) {
	channels := oa.SessionAssets().Channels()

	// for the bulk db updates
	resends := make([]interface{}, 0, len(msgs))
	refails := make([]MsgID, 0, len(msgs))

	resent := make([]*Msg, 0, len(msgs))

	for _, msg := range msgs {
		var ch *flows.Channel
		urnID := msg.ContactURNID()

		if urnID != nil {
			// reselect channel for this message's URN
			urn, err := URNForID(ctx, db, oa, *urnID)
			if err != nil {
				return nil, errors.Wrap(err, "error loading URN")
			}
			msg.m.URN = urn // needs to be set for queueing to courier

			contactURN, err := flows.ParseRawURN(channels, urn, assets.IgnoreMissing)
			if err != nil {
				return nil, errors.Wrap(err, "error parsing URN")
			}

			ch = channels.GetForURN(contactURN, assets.ChannelRoleSend)
		}

		if ch != nil {
			channel := oa.ChannelByUUID(ch.UUID())
			msg.channel = channel

			msg.m.ChannelID = channel.ID()
			msg.m.ChannelUUID = channel.UUID()
			msg.m.Status = MsgStatusPending
			msg.m.QueuedOn = dates.Now()
			msg.m.SentOn = nil
			msg.m.ErrorCount = 0
			msg.m.FailedReason = ""
			msg.m.IsResend = true // mark message as being a resend so it will be queued to courier as such

			resends = append(resends, msg.m)
			resent = append(resent, msg)
		} else {
			// if we don't have channel or a URN, fail again
			msg.channel = nil
			msg.m.ChannelID = NilChannelID
			msg.m.ChannelUUID = assets.ChannelUUID("")
			msg.m.Status = MsgStatusFailed
			msg.m.QueuedOn = dates.Now()
			msg.m.SentOn = nil
			msg.m.ErrorCount = 0
			msg.m.FailedReason = MsgFailedNoDestination

			refails = append(refails, MsgID(msg.m.ID))
		}
	}

	// update the messages that can be resent
	err := BulkQuery(ctx, "updating messages for resending", db, sqlUpdateMsgForResending, resends)
	if err != nil {
		return nil, errors.Wrapf(err, "error updating messages for resending")
	}

	// and update the messages that can't be
	_, err = db.ExecContext(ctx, sqlUpdateMsgResendFailed, pq.Array(refails))
	if err != nil {
		return nil, errors.Wrapf(err, "error updating non-resendable messages")
	}

	return resent, nil
}

const sqlFailChannelMessages = `
WITH rows AS (
	SELECT id FROM msgs_msg
	WHERE org_id = $1 AND direction = 'O' AND channel_id = $2 AND status IN ('P', 'Q', 'E') 
	LIMIT 1000
)
UPDATE msgs_msg SET status = 'F', modified_on = NOW() WHERE id IN (SELECT id FROM rows)`

func FailChannelMessages(ctx context.Context, db Queryer, orgID OrgID, channelID ChannelID) error {
	for {
		// and update the messages as FAILED
		res, err := db.ExecContext(ctx, sqlFailChannelMessages, orgID, channelID)
		if err != nil {
			return err
		}
		rows, _ := res.RowsAffected()
		if rows == 0 {
			break
		}
	}
	return nil
}

// MarkBroadcastSent marks the passed in broadcast as sent
func MarkBroadcastSent(ctx context.Context, db Queryer, id BroadcastID) error {
	// noop if it is a nil id
	if id == NilBroadcastID {
		return nil
	}

	_, err := db.ExecContext(ctx, `UPDATE msgs_broadcast SET status = 'S', modified_on = now() WHERE id = $1`, id)
	if err != nil {
		return errors.Wrapf(err, "error setting broadcast with id %d as sent", id)
	}
	return nil
}

// NilID implementations

// MarshalJSON marshals into JSON. 0 values will become null
func (i MsgID) MarshalJSON() ([]byte, error) {
	return null.Int(i).MarshalJSON()
}

// UnmarshalJSON unmarshals from JSON. null values become 0
func (i *MsgID) UnmarshalJSON(b []byte) error {
	return null.UnmarshalInt(b, (*null.Int)(i))
}

// Value returns the db value, null is returned for 0
func (i MsgID) Value() (driver.Value, error) {
	return null.Int(i).Value()
}

// Scan scans from the db value. null values become 0
func (i *MsgID) Scan(value interface{}) error {
	return null.ScanInt(value, (*null.Int)(i))
}

// MarshalJSON marshals into JSON. 0 values will become null
func (i BroadcastID) MarshalJSON() ([]byte, error) {
	return null.Int(i).MarshalJSON()
}

// UnmarshalJSON unmarshals from JSON. null values become 0
func (i *BroadcastID) UnmarshalJSON(b []byte) error {
	return null.UnmarshalInt(b, (*null.Int)(i))
}

// Value returns the db value, null is returned for 0
func (i BroadcastID) Value() (driver.Value, error) {
	return null.Int(i).Value()
}

// Scan scans from the db value. null values become 0
func (i *BroadcastID) Scan(value interface{}) error {
	return null.ScanInt(value, (*null.Int)(i))
}

// Value returns the db value, null is returned for ""
func (s MsgFailedReason) Value() (driver.Value, error) {
	return null.String(s).Value()
}

// Scan scans from the db value. null values become ""
func (s *MsgFailedReason) Scan(value interface{}) error {
	return null.ScanString(value, (*null.String)(s))
}<|MERGE_RESOLUTION|>--- conflicted
+++ resolved
@@ -626,14 +626,7 @@
 `
 
 // UpdateMessage updates a message after handling
-<<<<<<< HEAD
-func UpdateMessage(ctx context.Context, tx Queryer, msgID flows.MsgID, status MsgStatus, visibility MsgVisibility, msgType MsgType, flow FlowID) error {
-	_, err := tx.ExecContext(ctx,
-		`UPDATE msgs_msg SET status = $2, visibility = $3, msg_type = $4, flow_id = $5 WHERE id = $1`,
-		msgID, status, visibility, msgType, flow,
-	)
-=======
-func UpdateMessage(ctx context.Context, tx Queryer, msgID flows.MsgID, status MsgStatus, visibility MsgVisibility, msgType MsgType, flow FlowID, topup TopupID, attachments []utils.Attachment, logUUIDs []ChannelLogUUID) error {
+func UpdateMessage(ctx context.Context, tx Queryer, msgID flows.MsgID, status MsgStatus, visibility MsgVisibility, msgType MsgType, flow FlowID, attachments []utils.Attachment, logUUIDs []ChannelLogUUID) error {
 	_, err := tx.ExecContext(ctx,
 		`UPDATE 
 			msgs_msg 
@@ -642,14 +635,12 @@
 			visibility = $3,
 			msg_type = $4,
 			flow_id = $5,
-			topup_id = $6,
-			attachments = $7,
-			log_uuids = array_cat(log_uuids, $8)
+			attachments = $6,
+			log_uuids = array_cat(log_uuids, $7)
 		WHERE
 			id = $1`,
-		msgID, status, visibility, msgType, flow, topup, pq.Array(attachments), pq.Array(logUUIDs))
-
->>>>>>> 738ca236
+		msgID, status, visibility, msgType, flow, pq.Array(attachments), pq.Array(logUUIDs))
+
 	if err != nil {
 		return errors.Wrapf(err, "error updating msg: %d", msgID)
 	}
