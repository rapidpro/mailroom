--- conflicted
+++ resolved
@@ -614,17 +614,10 @@
 const insertMsgSQL = `
 INSERT INTO
 msgs_msg(uuid, text, high_priority, created_on, modified_on, queued_on, sent_on, direction, status, attachments, metadata,
-<<<<<<< HEAD
-		 visibility, msg_type, msg_count, error_count, next_attempt, failed_reason, channel_id, connection_id, response_to_id,
+		 visibility, msg_type, msg_count, error_count, next_attempt, failed_reason, channel_id, connection_id,
 		 contact_id, contact_urn_id, org_id, topup_id, broadcast_id)
   VALUES(:uuid, :text, :high_priority, :created_on, now(), now(), :sent_on, :direction, :status, :attachments, :metadata,
-		 :visibility, :msg_type, :msg_count, :error_count, :next_attempt, :failed_reason, :channel_id, :connection_id, :response_to_id,
-=======
-		 visibility, msg_type, msg_count, error_count, next_attempt, channel_id, connection_id,
-		 contact_id, contact_urn_id, org_id, topup_id, broadcast_id)
-  VALUES(:uuid, :text, :high_priority, :created_on, now(), now(), :sent_on, :direction, :status, :attachments, :metadata,
-		 :visibility, :msg_type, :msg_count, :error_count, :next_attempt, :channel_id, :connection_id,
->>>>>>> 8d4690d3
+		 :visibility, :msg_type, :msg_count, :error_count, :next_attempt, :failed_reason, :channel_id, :connection_id,
 		 :contact_id, :contact_urn_id, :org_id, :topup_id, :broadcast_id)
 RETURNING 
 	id as id, 
