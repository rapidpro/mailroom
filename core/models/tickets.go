--- conflicted
+++ resolved
@@ -86,17 +86,6 @@
 	return t.t.Config.GetString(key, "")
 }
 
-<<<<<<< HEAD
-func (t *Ticket) FlowTicket(oa *OrgAssets) (*flows.TicketReference, error) {
-	ticketer := oa.TicketerByID(t.TicketerID())
-	if ticketer == nil {
-		return nil, errors.New("unable to load ticketer with id %d")
-	}
-
-	ticket := flows.NewTicketReference(t.UUID(), ticketer.Reference(), t.Subject(), t.Body(), string(t.ExternalID()))
-
-	return ticket, nil
-=======
 func (t *Ticket) FlowTicket(oa *OrgAssets) (*flows.Ticket, error) {
 	modelTicketer := oa.TicketerByID(t.TicketerID())
 	if modelTicketer == nil {
@@ -110,7 +99,6 @@
 		t.Body(),
 		string(t.ExternalID()),
 	), nil
->>>>>>> 44bcc36e
 }
 
 // ForwardIncoming forwards an incoming message from a contact to this ticket
