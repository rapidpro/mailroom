package search_test

import (
	"testing"
	"time"

	"github.com/nyaruka/gocommon/dates"
	"github.com/nyaruka/goflow/flows"
	"github.com/nyaruka/mailroom/core/models"
	"github.com/nyaruka/mailroom/core/search"
	"github.com/nyaruka/mailroom/testsuite"
	"github.com/nyaruka/mailroom/testsuite/testdata"
	"github.com/stretchr/testify/assert"
	"github.com/stretchr/testify/require"
)

func TestBuildStartQuery(t *testing.T) {
	_, rt := testsuite.Runtime()

	dates.SetNowSource(dates.NewFixedNowSource(time.Date(2022, 4, 20, 15, 30, 45, 0, time.UTC)))
	defer dates.SetNowSource(dates.DefaultNowSource)

	oa := testdata.Org1.Load(rt)
	flow, err := oa.FlowByID(testdata.Favorites.ID)
	require.NoError(t, err)

	doctors := oa.GroupByID(testdata.DoctorsGroup.ID)
	testers := oa.GroupByID(testdata.TestersGroup.ID)

	tcs := []struct {
<<<<<<< HEAD
		groups        []*models.Group
		contactUUIDs  []flows.ContactUUID
		urns          []urns.URN
		userQuery     string
		exclusions    models.Exclusions
		excludeGroups []*models.Group
		expected      string
		err           string
=======
		groups       []*models.Group
		contactUUIDs []flows.ContactUUID
		userQuery    string
		exclusions   models.Exclusions
		expected     string
		err          string
>>>>>>> 40db9889
	}{
		{
			groups:       []*models.Group{doctors, testers},
			contactUUIDs: []flows.ContactUUID{testdata.Cathy.UUID, testdata.George.UUID},
			exclusions:   models.Exclusions{},
			expected:     `group = "Doctors" OR group = "Testers" OR uuid = "6393abc0-283d-4c9b-a1b3-641a035c34bf" OR uuid = "8d024bcd-f473-4719-a00a-bd0bb1190135"`,
		},
		{
			groups:       []*models.Group{doctors},
			contactUUIDs: []flows.ContactUUID{testdata.Cathy.UUID},
			exclusions: models.Exclusions{
				NonActive:         true,
				InAFlow:           true,
				StartedPreviously: true,
				NotSeenSinceDays:  90,
			},
<<<<<<< HEAD
			excludeGroups: []*models.Group{testers},
			expected:      `(group = "Doctors" OR uuid = "6393abc0-283d-4c9b-a1b3-641a035c34bf") AND status = "active" AND flow = "" AND history != "Favorites" AND last_seen_on > "20-01-2022" AND group != "Testers"`,
=======
			expected: `(group = "Doctors" OR uuid = "6393abc0-283d-4c9b-a1b3-641a035c34bf") AND status = "active" AND flow = "" AND history != "Favorites" AND last_seen_on > "20-01-2022"`,
>>>>>>> 40db9889
		},
		{
			contactUUIDs: []flows.ContactUUID{testdata.Cathy.UUID},
			exclusions: models.Exclusions{
				NonActive: true,
			},
			expected: `uuid = "6393abc0-283d-4c9b-a1b3-641a035c34bf" AND status = "active"`,
		},
		{
			userQuery:  `gender = "M"`,
			exclusions: models.Exclusions{},
			expected:   `gender = "M"`,
		},
		{
			userQuery: `gender = "M"`,
			exclusions: models.Exclusions{
				NonActive:         true,
				InAFlow:           true,
				StartedPreviously: true,
				NotSeenSinceDays:  30,
			},
			expected: `gender = "M" AND status = "active" AND flow = "" AND history != "Favorites" AND last_seen_on > "21-03-2022"`,
		},
		{
			userQuery: `name ~ ben`,
			exclusions: models.Exclusions{
				NonActive:         false,
				InAFlow:           false,
				StartedPreviously: false,
				NotSeenSinceDays:  30,
			},
			expected: `name ~ "ben" AND last_seen_on > "21-03-2022"`,
		},
		{
			userQuery: `name ~ ben OR name ~ eric`,
			exclusions: models.Exclusions{
				NonActive:         false,
				InAFlow:           false,
				StartedPreviously: false,
				NotSeenSinceDays:  30,
			},
			expected: `(name ~ "ben" OR name ~ "eric") AND last_seen_on > "21-03-2022"`,
		},
		{
			userQuery:  `name ~`, // syntactically invalid user query
			exclusions: models.Exclusions{},
			err:        "invalid user query: mismatched input '<EOF>' expecting {TEXT, STRING}",
		},
		{
			userQuery:  `goats > 14`, // no such field
			exclusions: models.Exclusions{},
			err:        "invalid user query: can't resolve 'goats' to attribute, scheme or field",
		},
	}

	for _, tc := range tcs {
<<<<<<< HEAD
		actual, err := search.BuildStartQuery(oa, flow, tc.groups, tc.contactUUIDs, tc.userQuery, tc.exclusions, tc.excludeGroups)
=======
		actual, err := search.BuildStartQuery(oa, flow, tc.groups, tc.contactUUIDs, tc.userQuery, tc.exclusions)
>>>>>>> 40db9889
		if tc.err != "" {
			assert.Equal(t, "", actual)
			assert.EqualError(t, err, tc.err)
		} else {
			assert.Equal(t, tc.expected, actual)
			assert.NoError(t, err)
		}
	}
}<|MERGE_RESOLUTION|>--- conflicted
+++ resolved
@@ -28,23 +28,13 @@
 	testers := oa.GroupByID(testdata.TestersGroup.ID)
 
 	tcs := []struct {
-<<<<<<< HEAD
 		groups        []*models.Group
 		contactUUIDs  []flows.ContactUUID
-		urns          []urns.URN
 		userQuery     string
 		exclusions    models.Exclusions
 		excludeGroups []*models.Group
 		expected      string
 		err           string
-=======
-		groups       []*models.Group
-		contactUUIDs []flows.ContactUUID
-		userQuery    string
-		exclusions   models.Exclusions
-		expected     string
-		err          string
->>>>>>> 40db9889
 	}{
 		{
 			groups:       []*models.Group{doctors, testers},
@@ -61,12 +51,8 @@
 				StartedPreviously: true,
 				NotSeenSinceDays:  90,
 			},
-<<<<<<< HEAD
 			excludeGroups: []*models.Group{testers},
 			expected:      `(group = "Doctors" OR uuid = "6393abc0-283d-4c9b-a1b3-641a035c34bf") AND status = "active" AND flow = "" AND history != "Favorites" AND last_seen_on > "20-01-2022" AND group != "Testers"`,
-=======
-			expected: `(group = "Doctors" OR uuid = "6393abc0-283d-4c9b-a1b3-641a035c34bf") AND status = "active" AND flow = "" AND history != "Favorites" AND last_seen_on > "20-01-2022"`,
->>>>>>> 40db9889
 		},
 		{
 			contactUUIDs: []flows.ContactUUID{testdata.Cathy.UUID},
@@ -123,11 +109,7 @@
 	}
 
 	for _, tc := range tcs {
-<<<<<<< HEAD
 		actual, err := search.BuildStartQuery(oa, flow, tc.groups, tc.contactUUIDs, tc.userQuery, tc.exclusions, tc.excludeGroups)
-=======
-		actual, err := search.BuildStartQuery(oa, flow, tc.groups, tc.contactUUIDs, tc.userQuery, tc.exclusions)
->>>>>>> 40db9889
 		if tc.err != "" {
 			assert.Equal(t, "", actual)
 			assert.EqualError(t, err, tc.err)
