--- conflicted
+++ resolved
@@ -1,7 +1,6 @@
 package search_test
 
 import (
-	"fmt"
 	"testing"
 
 	"github.com/nyaruka/gocommon/urns"
@@ -21,144 +20,52 @@
 	group1 := testdata.InsertContactGroup(rt, testdata.Org1, "a85acec9-3895-4ffd-87c1-c69a25781a85", "Group 1", "", testdata.George, testdata.Alexandria)
 	group2 := testdata.InsertContactGroup(rt, testdata.Org1, "eb578345-595e-4e36-a68b-6941e242cdbb", "Group 2", "", testdata.George)
 
-<<<<<<< HEAD
-	defer testsuite.Reset(testsuite.ResetData)
-=======
 	testsuite.ReindexElastic(rt)
->>>>>>> 1e76b3e2
 
 	oa, err := models.GetOrgAssets(ctx, rt, testdata.Org1.ID)
 	require.NoError(t, err)
 
 	tcs := []struct {
-		flow               *testdata.Flow
-		recipients         *search.Recipients
-		limit              int
-		expectedElastic    string
-		expectedCreatedIDs []models.ContactID
+		flow        *testdata.Flow
+		recipients  *search.Recipients
+		limit       int
+		expectedIDs []models.ContactID
 	}{
 		{ // 0
-			recipients:      &search.Recipients{},
-			expectedElastic: "",
+			recipients:  &search.Recipients{},
+			expectedIDs: []models.ContactID{},
 		},
 		{ // 1
 			recipients: &search.Recipients{
 				ContactIDs: []models.ContactID{testdata.Bob.ID},
 				GroupIDs:   []models.GroupID{group1.ID},
 				Query:      `name = "Cathy" OR name = "Bob"`,
-				QueryLimit: 10,
 			},
-			limit: -1,
-			expectedElastic: `{
-				"_source": false,
-				"query": {
-					"bool": {
-						"must": [
-							{"term": {"org_id": 1}},
-							{"term": {"is_active": true}},
-							{"term": {"status": "A"}},
-							{
-								"bool": {
-									"should": [
-										{"term": {"group_ids": 30000}},
-										{"term": {"uuid": "b699a406-7e44-49be-9f01-1a82893e8a10"}},
-										{"term": {"name.keyword": "Cathy"}},
-										{"term": {"name.keyword": "Bob"}}
-									]
-								}
-							}
-						]
-					}
-				},
-				"sort":["_doc"]
-			}`,
-			expectedCreatedIDs: []models.ContactID{},
+			limit:       -1,
+			expectedIDs: []models.ContactID{testdata.Bob.ID, testdata.George.ID, testdata.Alexandria.ID, testdata.Cathy.ID},
 		},
 		{ // 2
 			recipients: &search.Recipients{
-				ContactIDs:      []models.ContactID{testdata.Bob.ID},
+				ContactIDs:      []models.ContactID{testdata.George.ID, testdata.Bob.ID},
 				ExcludeGroupIDs: []models.GroupID{group2.ID},
 			},
-			limit: -1,
-			expectedElastic: `{
-				"_source": false,
-				"query": {
-					"bool": {
-						"must": [
-							{"term": {"org_id": 1}},
-							{"term": {"is_active": true}},
-							{"term": {"status": "A"}},
-							{
-								"bool": {
-									"must": [
-										{"term": {"uuid": "b699a406-7e44-49be-9f01-1a82893e8a10"}},
-										{
-											"bool": {
-												"must_not": {
-													"term": {"group_ids": 30001}
-												}
-											}
-										}
-									]
-								}
-							}
-						]
-					}
-				},
-				"sort":["_doc"]
-			}`,
-			expectedCreatedIDs: []models.ContactID{},
+			limit:       -1,
+			expectedIDs: []models.ContactID{testdata.Bob.ID},
 		},
 		{ // 3
 			recipients: &search.Recipients{
 				ContactIDs: []models.ContactID{testdata.Bob.ID},
 				URNs:       []urns.URN{"tel:+1234567890", "tel:+1234567891"},
 			},
-			limit: -1,
-			expectedElastic: `{
-				"_source": false,
-				"query": {
-					"bool": {
-						"must": [
-							{"term": {"org_id": 1}}, 
-							{"term": {"is_active": true}}, 
-							{"term": {"status": "A"}}, 
-							{"term": {"uuid": "b699a406-7e44-49be-9f01-1a82893e8a10"}}
-						]
-					}
-				},
-				"sort":["_doc"]
-			}`,
-			expectedCreatedIDs: []models.ContactID{30000, 30001},
+			limit:       -1,
+			expectedIDs: []models.ContactID{testdata.Bob.ID, 30000, 30001},
 		},
 		{ // 4
 			recipients: &search.Recipients{
 				Query: `name = "Cathy" OR name = "Bob"`,
 			},
-			limit: 1,
-			expectedElastic: `{
-				"_source": false,
-				"from": 0,
-				"query": {
-					"bool": {
-						"must": [
-							{"term": {"org_id": 1}}, 
-							{"term": {"is_active": true}}, 
-							{"term": {"status": "A"}}, 
-							{
-								"bool": {
-									"should": [
-										{"term": {"name.keyword": "Cathy"}}, 
-										{"term": {"name.keyword": "Bob"}}
-									]
-								}
-							}
-						]
-					}
-				},
-				"size": 1
-			}`,
-			expectedCreatedIDs: []models.ContactID{},
+			limit:       1,
+			expectedIDs: []models.ContactID{testdata.Cathy.ID},
 		},
 	}
 
@@ -168,20 +75,8 @@
 			flow = tc.flow.Load(rt, oa)
 		}
 
-		mocks.ES.AddResponse() // only created ids will be returned (those don't go thru ES)
-
 		actualIDs, err := search.ResolveRecipients(ctx, rt, oa, flow, tc.recipients, tc.limit)
 		assert.NoError(t, err)
-
-		fmt.Println(mocks.ES.LastRequestBody)
-
-		if tc.expectedElastic != "" {
-			assert.JSONEq(t, tc.expectedElastic, mocks.ES.LastRequestBody, "%d: elastic request mismatch", i)
-		} else {
-			assert.Equal(t, "", mocks.ES.LastRequestBody)
-		}
-		assert.ElementsMatch(t, tc.expectedCreatedIDs, actualIDs, "%d: contact ids mismatch", i)
-
-		mocks.ES.LastRequestBody = ""
+		assert.ElementsMatch(t, tc.expectedIDs, actualIDs, "contact ids mismatch in %d", i)
 	}
 }