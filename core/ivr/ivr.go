package ivr

import (
	"context"
	"fmt"
	"net/http"
	"net/url"
	"path"
	"strconv"
	"time"

	"github.com/nyaruka/gocommon/dates"
	"github.com/nyaruka/gocommon/httpx"
	"github.com/nyaruka/gocommon/urns"
	"github.com/nyaruka/gocommon/uuids"
	"github.com/nyaruka/goflow/assets"
	"github.com/nyaruka/goflow/excellent/types"
	"github.com/nyaruka/goflow/flows"
	"github.com/nyaruka/goflow/flows/resumes"
	"github.com/nyaruka/goflow/flows/triggers"
	"github.com/nyaruka/goflow/utils"
	"github.com/nyaruka/mailroom/core/models"
	"github.com/nyaruka/mailroom/core/runner"
	"github.com/nyaruka/mailroom/runtime"
	"github.com/nyaruka/null"

	"github.com/gomodule/redigo/redis"
	"github.com/jmoiron/sqlx"
	"github.com/pkg/errors"
	"github.com/sirupsen/logrus"
)

type CallID string

const (
	NilCallID     = CallID("")
	NilAttachment = utils.Attachment("")

	// ErrorMessage that is spoken to an IVR user if an error occurs
	ErrorMessage = "An error has occurred, please try again later."
)

// our map of service constructors
var constructors = make(map[models.ChannelType]ServiceConstructor)

// ServiceConstructor defines our signature for creating a new IVR service from a channel
type ServiceConstructor func(*http.Client, *models.Channel) (Service, error)

// RegisterServiceType registers the passed in channel type with the passed in constructor
func RegisterServiceType(channelType models.ChannelType, constructor ServiceConstructor) {
	constructors[channelType] = constructor
}

// GetService creates the right kind of IVR service for the passed in channel
func GetService(channel *models.Channel) (Service, error) {
	constructor := constructors[channel.Type()]
	if constructor == nil {
		return nil, errors.Errorf("no IVR service for channel type: %s", channel.Type())
	}

	return constructor(http.DefaultClient, channel)
}

// Service defines the interface IVR services must satisfy
type Service interface {
	RequestCall(number urns.URN, handleURL string, statusURL string, machineDetection bool) (CallID, *httpx.Trace, error)

	HangupCall(externalID string) (*httpx.Trace, error)

	WriteSessionResponse(ctx context.Context, rt *runtime.Runtime, channel *models.Channel, conn *models.Call, session *models.Session, number urns.URN, resumeURL string, req *http.Request, w http.ResponseWriter) error

	WriteErrorResponse(w http.ResponseWriter, err error) error

	WriteEmptyResponse(w http.ResponseWriter, msg string) error

	ResumeForRequest(r *http.Request) (Resume, error)

	// StatusForRequest returns the call status for the passed in request, and if it's an error the reason,
	// and if available, the current call duration
	StatusForRequest(r *http.Request) (models.CallStatus, models.CallError, int)

	// CheckStartRequest checks the start request from the service is as we expect and if not returns an error reason
	CheckStartRequest(r *http.Request) models.CallError

	PreprocessResume(ctx context.Context, rt *runtime.Runtime, conn *models.Call, r *http.Request) ([]byte, error)

	PreprocessStatus(ctx context.Context, rt *runtime.Runtime, r *http.Request) ([]byte, error)

	ValidateRequestSignature(r *http.Request) error

	DownloadMedia(url string) (*http.Response, error)

	URNForRequest(r *http.Request) (urns.URN, error)

	CallIDForRequest(r *http.Request) (string, error)

	RedactValues(*models.Channel) []string
}

// HangupCall hangs up the passed in call also taking care of updating the status of our call in the process
func HangupCall(ctx context.Context, rt *runtime.Runtime, conn *models.Call) (*models.ChannelLog, error) {
	// no matter what mark our call as failed
	defer conn.MarkFailed(ctx, rt.DB, time.Now())

	// load our org assets
	oa, err := models.GetOrgAssets(ctx, rt, conn.OrgID())
	if err != nil {
		return nil, errors.Wrapf(err, "unable to load org")
	}

	// and our channel
	channel := oa.ChannelByID(conn.ChannelID())
	if channel == nil {
		return nil, errors.Wrapf(err, "unable to load channel")
	}

	// create the right service
	svc, err := GetService(channel)
	if err != nil {
		return nil, errors.Wrapf(err, "unable to create IVR service")
	}

	clog := models.NewChannelLog(models.ChannelLogTypeIVRHangup, channel, svc.RedactValues(channel))
	clog.SetCall(conn)
	defer clog.End()

	// try to request our call hangup
	trace, err := svc.HangupCall(conn.ExternalID())
	if trace != nil {
		clog.HTTP(trace)
	}
	if err != nil {
		clog.Error(err)
	}

	if err := conn.AttachLog(ctx, rt.DB, clog); err != nil {
		logrus.WithError(err).Error("error attaching ivr channel log")
	}

	return clog, err
}

// RequestCall creates a new ChannelSession for the passed in flow start and contact, returning the created session
func RequestCall(ctx context.Context, rt *runtime.Runtime, oa *models.OrgAssets, start *models.FlowStartBatch, contact *models.Contact) (*models.Call, error) {
	// find a tel URL for the contact
	telURN := urns.NilURN
	for _, u := range contact.URNs() {
		if u.Scheme() == urns.TelScheme {
			telURN = u
		}
	}

	if telURN == urns.NilURN {
		return nil, errors.Errorf("no tel URN on contact, cannot start IVR flow")
	}

	// get the ID of our URN
	urnID := models.GetURNInt(telURN, "id")
	if urnID == 0 {
		return nil, errors.Errorf("no urn id for URN: %s, cannot start IVR flow", telURN)
	}

	// build our channel assets, we need these to calculate the preferred channel for a call
	channels, err := oa.Channels()
	if err != nil {
		return nil, errors.Wrapf(err, "unable to load channels for org")
	}
	ca := flows.NewChannelAssets(channels)

	urn, err := flows.ParseRawURN(ca, telURN, assets.IgnoreMissing)
	if err != nil {
		return nil, errors.Wrapf(err, "unable to parse URN: %s", telURN)
	}

	// get the channel to use for outgoing calls
	callChannel := ca.GetForURN(urn, assets.ChannelRoleCall)
	if callChannel == nil {
		// can't start call, no channel that can call
		return nil, nil
	}

	hasCall := callChannel.HasRole(assets.ChannelRoleCall)
	if !hasCall {
		return nil, nil
	}

	// get the channel for this URN
	channel := callChannel.Asset().(*models.Channel)

	// create our call object
	conn, err := models.InsertCall(
		ctx, rt.DB, oa.OrgID(), channel.ID(), start.StartID(), contact.ID(), models.URNID(urnID),
		models.CallDirectionOut, models.CallStatusPending, "",
	)
	if err != nil {
		return nil, errors.Wrapf(err, "error creating call")
	}

	clog, err := RequestStartForCall(ctx, rt, channel, telURN, conn)

	// log any error inserting our channel log, but continue
	if clog != nil {
		if err := models.InsertChannelLogs(ctx, rt.DB, []*models.ChannelLog{clog}); err != nil {
			logrus.WithError(err).Error("error inserting channel log")
		}
	}

	return conn, err
}

func RequestStartForCall(ctx context.Context, rt *runtime.Runtime, channel *models.Channel, telURN urns.URN, call *models.Call) (*models.ChannelLog, error) {
	// the domain that will be used for callbacks, can be specific for channels due to white labeling
	domain := channel.ConfigValue(models.ChannelConfigCallbackDomain, rt.Config.Domain)

	// get max concurrent events if any
	maxCalls := channel.ConfigValue(models.ChannelConfigMaxConcurrentEvents, "")
	if maxCalls != "" {
		maxCalls, _ := strconv.Atoi(maxCalls)

		// max calls is set, lets see how many are currently active on this channel
		if maxCalls > 0 {
			count, err := models.ActiveCallCount(ctx, rt.DB, channel.ID())
			if err != nil {
				return nil, errors.Wrapf(err, "error finding number of active calls")
			}

			// we are at max calls, do not move on
			if count >= maxCalls {
				logrus.WithField("channel_id", channel.ID()).Info("call being queued, max concurrent reached")
				err := call.MarkThrottled(ctx, rt.DB, time.Now())
				if err != nil {
					return nil, errors.Wrapf(err, "error marking call as throttled")
				}
				return nil, nil
			}
		}
	}

	// create our callback
	form := url.Values{
		"connection": []string{fmt.Sprintf("%d", call.ID())},
		"start":      []string{fmt.Sprintf("%d", call.StartID())},
		"action":     []string{"start"},
		"urn":        []string{telURN.String()},
	}

	resumeURL := fmt.Sprintf("https://%s/mr/ivr/c/%s/handle?%s", domain, channel.UUID(), form.Encode())
	statusURL := fmt.Sprintf("https://%s/mr/ivr/c/%s/status", domain, channel.UUID())

	// create the right service
	svc, err := GetService(channel)
	if err != nil {
		return nil, errors.Wrapf(err, "unable to create IVR service")
	}

	clog := models.NewChannelLog(models.ChannelLogTypeIVRStart, channel, svc.RedactValues(channel))
	clog.SetCall(call)
	defer clog.End()

	// try to request our call start
	callID, trace, err := svc.RequestCall(telURN, resumeURL, statusURL, channel.MachineDetection())
	if trace != nil {
		clog.HTTP(trace)
	}
	if err != nil {
		clog.Error(err)

		// set our status as errored
		err := call.UpdateStatus(ctx, rt.DB, models.CallStatusFailed, 0, time.Now())
		if err != nil {
			return clog, errors.Wrapf(err, "error setting errored status on session")
		}
		return clog, nil
	}

<<<<<<< HEAD
	// update our call
	err = call.UpdateExternalID(ctx, rt.DB, string(callID))
	if err != nil {
		return clog, errors.Wrapf(err, "error updating call external id")
=======
	// update our channel session
	if err := conn.UpdateExternalID(ctx, rt.DB, string(callID)); err != nil {
		return clog, errors.Wrapf(err, "error updating session external id")
>>>>>>> 9475c717
	}
	if err := conn.AttachLog(ctx, rt.DB, clog); err != nil {
		logrus.WithError(err).Error("error attaching ivr channel log")
	}

	return clog, nil
}

// HandleAsFailure marks the passed in call as errored and writes the appropriate error response to our writer
func HandleAsFailure(ctx context.Context, db *sqlx.DB, svc Service, call *models.Call, w http.ResponseWriter, rootErr error) error {
	err := call.MarkFailed(ctx, db, time.Now())
	if err != nil {
		logrus.WithError(err).Error("error marking call as failed")
	}
	return svc.WriteErrorResponse(w, rootErr)
}

// StartIVRFlow takes care of starting the flow in the passed in start for the passed in contact and URN
func StartIVRFlow(
	ctx context.Context, rt *runtime.Runtime, svc Service, resumeURL string, oa *models.OrgAssets,
	channel *models.Channel, call *models.Call, c *models.Contact, urn urns.URN, startID models.StartID,
	r *http.Request, w http.ResponseWriter) error {

	// call isn't in a wired or in-progress status then we shouldn't be here
	if call.Status() != models.CallStatusWired && call.Status() != models.CallStatusInProgress {
		return HandleAsFailure(ctx, rt.DB, svc, call, w, errors.Errorf("call in invalid state: %s", call.Status()))
	}

	// get the flow for our start
	start, err := models.GetFlowStartAttributes(ctx, rt.DB, startID)
	if err != nil {
		return errors.Wrapf(err, "unable to load start: %d", startID)
	}
	flow, err := oa.FlowByID(start.FlowID())
	if err != nil {
		return errors.Wrapf(err, "unable to load flow: %d", startID)
	}

	// check that call on service side is in the state we need to continue
	if errorReason := svc.CheckStartRequest(r); errorReason != "" {
		err := call.MarkErrored(ctx, rt.DB, dates.Now(), flow.IVRRetryWait(), errorReason)
		if err != nil {
			return errors.Wrap(err, "unable to mark call as errored")
		}

		errMsg := fmt.Sprintf("status updated: %s", call.Status())
		if call.Status() == models.CallStatusErrored {
			errMsg = fmt.Sprintf("%s, next_attempt: %s", errMsg, call.NextAttempt())
		}

		return svc.WriteErrorResponse(w, errors.New(errMsg))
	}

	// our flow contact
	contact, err := c.FlowContact(oa)
	if err != nil {
		return errors.Wrapf(err, "error loading flow contact")
	}

	var params *types.XObject
	if len(start.Extra()) > 0 {
		params, err = types.ReadXObject(start.Extra())
		if err != nil {
			return errors.Wrap(err, "unable to read JSON from flow start extra")
		}
	}

	var history *flows.SessionHistory
	if len(start.SessionHistory()) > 0 {
		history, err = models.ReadSessionHistory(start.SessionHistory())
		if err != nil {
			return errors.Wrap(err, "unable to read JSON from flow start history")
		}
	}

	// our builder for the triggers that will be created for contacts
	flowRef := assets.NewFlowReference(flow.UUID(), flow.Name())

	var trigger flows.Trigger
	if len(start.ParentSummary()) > 0 {
		trigger = triggers.NewBuilder(oa.Env(), flowRef, contact).
			FlowAction(history, start.ParentSummary()).
			WithConnection(channel.ChannelReference(), urn).
			Build()
	} else {
		trigger = triggers.NewBuilder(oa.Env(), flowRef, contact).
			Manual().
			WithConnection(channel.ChannelReference(), urn).
			WithParams(params).
			Build()
	}

	// mark our call as started
	err = call.MarkStarted(ctx, rt.DB, time.Now())
	if err != nil {
		return errors.Wrapf(err, "error updating call status")
	}

	// we set the call on the session before our event hooks fire so that IVR messages can be created with the right call reference
	hook := func(ctx context.Context, tx *sqlx.Tx, rp *redis.Pool, oa *models.OrgAssets, sessions []*models.Session) error {
		for _, session := range sessions {
			session.SetCall(call)
		}
		return nil
	}

	// start our flow
	sessions, err := runner.StartFlowForContacts(ctx, rt, oa, flow, []*models.Contact{c}, []flows.Trigger{trigger}, hook, true)
	if err != nil {
		return errors.Wrapf(err, "error starting flow")
	}

	if len(sessions) == 0 {
		return errors.Errorf("no ivr session created")
	}

	// have our service output our session status
	err = svc.WriteSessionResponse(ctx, rt, channel, call, sessions[0], urn, resumeURL, r, w)
	if err != nil {
		return errors.Wrapf(err, "error writing ivr response for start")
	}

	return nil
}

// ResumeIVRFlow takes care of resuming the flow in the passed in start for the passed in contact and URN
func ResumeIVRFlow(
	ctx context.Context, rt *runtime.Runtime,
	resumeURL string, svc Service,
	oa *models.OrgAssets, channel *models.Channel, conn *models.Call, c *models.Contact, urn urns.URN,
	r *http.Request, w http.ResponseWriter) error {

	contact, err := c.FlowContact(oa)
	if err != nil {
		return errors.Wrapf(err, "error creating flow contact")
	}

	session, err := models.FindWaitingSessionForContact(ctx, rt.DB, rt.SessionStorage, oa, models.FlowTypeVoice, contact)
	if err != nil {
		return errors.Wrapf(err, "error loading session for contact")
	}

	if session == nil {
		return HandleAsFailure(ctx, rt.DB, svc, conn, w, errors.Errorf("no active IVR session for contact"))
	}

	if session.ConnectionID() == nil {
		return HandleAsFailure(ctx, rt.DB, svc, conn, w, errors.Errorf("active session: %d has no call", session.ID()))
	}
	if *session.ConnectionID() != conn.ID() {
		return HandleAsFailure(ctx, rt.DB, svc, conn, w, errors.Errorf("active session: %d does not match call: %d", session.ID(), *session.ConnectionID()))
	}

	// check if call has been marked as errored - it maybe have been updated by status callback
	if conn.Status() == models.CallStatusErrored || conn.Status() == models.CallStatusFailed {
		err = models.ExitSessions(ctx, rt.DB, []models.SessionID{session.ID()}, models.SessionStatusInterrupted)
		if err != nil {
			logrus.WithError(err).Error("error interrupting session")
		}

		return svc.WriteErrorResponse(w, fmt.Errorf("ending call due to previous status callback"))
	}

	// preprocess this request
	body, err := svc.PreprocessResume(ctx, rt, conn, r)
	if err != nil {
		return errors.Wrapf(err, "error preprocessing resume")
	}

	if body != nil {
		// guess our content type and set it
		contentType := httpx.DetectContentType(body)
		w.Header().Set("Content-Type", contentType)
		_, err := w.Write(body)
		return err
	}

	// hook to set our call on our session before our event hooks run
	hook := func(ctx context.Context, tx *sqlx.Tx, rp *redis.Pool, oa *models.OrgAssets, sessions []*models.Session) error {
		for _, session := range sessions {
			session.SetCall(conn)
		}
		return nil
	}

	// make sure our call is still happening
	status, _, _ := svc.StatusForRequest(r)
	if status != models.CallStatusInProgress {
		err := conn.UpdateStatus(ctx, rt.DB, status, 0, time.Now())
		if err != nil {
			return errors.Wrapf(err, "error updating status")
		}
	}

	// get the input of our request
	ivrResume, err := svc.ResumeForRequest(r)
	if err != nil {
		return HandleAsFailure(ctx, rt.DB, svc, conn, w, errors.Wrapf(err, "error finding input for request"))
	}

	var resume flows.Resume
	var svcErr error
	switch res := ivrResume.(type) {
	case InputResume:
		resume, svcErr, err = buildMsgResume(ctx, rt, svc, channel, contact, urn, conn, oa, r, res)
		if resume != nil {
			session.SetIncomingMsg(resume.(*resumes.MsgResume).Msg().ID(), null.NullString)
		}

	case DialResume:
		resume, svcErr, err = buildDialResume(oa, contact, res)

	default:
		return fmt.Errorf("unknown resume type: %vvv", ivrResume)
	}

	if err != nil {
		return errors.Wrapf(err, "error building resume for request")
	}
	if svcErr != nil {
		return svc.WriteErrorResponse(w, svcErr)
	}
	if resume == nil {
		return svc.WriteErrorResponse(w, fmt.Errorf("no resume found, ending call"))
	}

	session, err = runner.ResumeFlow(ctx, rt, oa, session, c, resume, hook)
	if err != nil {
		return errors.Wrapf(err, "error resuming ivr flow")
	}

	// if still active, write out our response
	if status == models.CallStatusInProgress {
		err = svc.WriteSessionResponse(ctx, rt, channel, conn, session, urn, resumeURL, r, w)
		if err != nil {
			return errors.Wrapf(err, "error writing ivr response for resume")
		}
	} else {
		err = models.ExitSessions(ctx, rt.DB, []models.SessionID{session.ID()}, models.SessionStatusCompleted)
		if err != nil {
			logrus.WithError(err).Error("error closing session")
		}

		return svc.WriteErrorResponse(w, fmt.Errorf("call completed"))
	}

	return nil
}

func buildDialResume(oa *models.OrgAssets, contact *flows.Contact, resume DialResume) (flows.Resume, error, error) {
	return resumes.NewDial(oa.Env(), contact, flows.NewDial(resume.Status, resume.Duration)), nil, nil
}

func buildMsgResume(
	ctx context.Context, rt *runtime.Runtime,
	svc Service, channel *models.Channel, contact *flows.Contact, urn urns.URN,
	conn *models.Call, oa *models.OrgAssets, r *http.Request, resume InputResume) (flows.Resume, error, error) {
	// our msg UUID
	msgUUID := flows.MsgUUID(uuids.New())

	// we have an attachment, download it locally
	if resume.Attachment != NilAttachment {
		var err error
		var resp *http.Response
		for retry := 0; retry < 45; retry++ {
			resp, err = svc.DownloadMedia(resume.Attachment.URL())
			if err == nil && resp.StatusCode == 200 {
				break
			}
			time.Sleep(time.Second)

			if resp != nil {
				logrus.WithField("retry", retry).WithField("status", resp.StatusCode).WithField("url", resume.Attachment.URL()).Info("retrying download of attachment")
			} else {
				logrus.WithError(err).WithField("retry", retry).WithField("url", resume.Attachment.URL()).Info("retrying download of attachment")
			}
		}

		if err != nil {
			return nil, errors.Wrapf(err, "error downloading attachment, ending call"), nil
		}

		if resp == nil {
			return nil, errors.Errorf("unable to download attachment, ending call"), nil
		}

		// filename is based on our org id and msg UUID
		filename := string(msgUUID) + path.Ext(resume.Attachment.URL())

		resume.Attachment, err = oa.Org().StoreAttachment(ctx, rt, filename, resume.Attachment.ContentType(), resp.Body)
		if err != nil {
			return nil, errors.Wrapf(err, "unable to download and store attachment, ending call"), nil
		}
	}

	attachments := []utils.Attachment{}
	if resume.Attachment != NilAttachment {
		attachments = []utils.Attachment{resume.Attachment}
	}

	msgIn := flows.NewMsgIn(msgUUID, urn, channel.ChannelReference(), resume.Input, attachments)

	// create an incoming message
	msg := models.NewIncomingIVR(rt.Config, oa.OrgID(), conn, msgIn, time.Now())

	// allocate a topup for this message if org uses topups)
	topupID, err := models.AllocateTopups(ctx, rt.DB, rt.RP, oa.Org(), 1)
	if err != nil {
		return nil, nil, errors.Wrapf(err, "error allocating topup for incoming IVR message")
	}

	msg.SetTopup(topupID)

	// commit it
	err = models.InsertMessages(ctx, rt.DB, []*models.Msg{msg})
	if err != nil {
		return nil, nil, errors.Wrapf(err, "error committing new message")
	}

	// create our msg resume event
	return resumes.NewMsg(oa.Env(), contact, msgIn), nil, nil
}

// HandleIVRStatus is called on status callbacks for an IVR call. We let the service decide whether the call has
// ended for some reason and update the state of the call and session if so
func HandleIVRStatus(ctx context.Context, rt *runtime.Runtime, oa *models.OrgAssets, svc Service, conn *models.Call, r *http.Request, w http.ResponseWriter) error {
	// read our status and duration from our service
	status, errorReason, duration := svc.StatusForRequest(r)

	if conn.Status() == models.CallStatusErrored || conn.Status() == models.CallStatusFailed {
		return svc.WriteEmptyResponse(w, fmt.Sprintf("status %s ignored, already errored", status))
	}

	// if we errored schedule a retry if appropriate
	if status == models.CallStatusErrored {

		// if this is an incoming call it won't have an associated start and we don't retry it so just fail permanently
		if conn.StartID() == models.NilStartID {
			conn.MarkFailed(ctx, rt.DB, time.Now())
			return svc.WriteEmptyResponse(w, "no flow start found, status updated: F")
		}

		// on errors we need to look up the flow to know how long to wait before retrying
		start, err := models.GetFlowStartAttributes(ctx, rt.DB, conn.StartID())
		if err != nil {
			return errors.Wrapf(err, "unable to load start: %d", conn.StartID())
		}

		flow, err := oa.FlowByID(start.FlowID())
		if err != nil {
			return errors.Wrapf(err, "unable to load flow: %d", start.FlowID())
		}

		conn.MarkErrored(ctx, rt.DB, dates.Now(), flow.IVRRetryWait(), errorReason)

		if conn.Status() == models.CallStatusErrored {
			return svc.WriteEmptyResponse(w, fmt.Sprintf("status updated: %s, next_attempt: %s", conn.Status(), conn.NextAttempt()))
		}

	} else if status == models.CallStatusFailed {
		conn.MarkFailed(ctx, rt.DB, time.Now())
	} else {
		if status != conn.Status() || duration > 0 {
			err := conn.UpdateStatus(ctx, rt.DB, status, duration, time.Now())
			if err != nil {
				return errors.Wrapf(err, "error updating call status")
			}
		}
	}

	return svc.WriteEmptyResponse(w, fmt.Sprintf("status updated: %s", status))
}<|MERGE_RESOLUTION|>--- conflicted
+++ resolved
@@ -273,18 +273,11 @@
 		return clog, nil
 	}
 
-<<<<<<< HEAD
-	// update our call
-	err = call.UpdateExternalID(ctx, rt.DB, string(callID))
-	if err != nil {
-		return clog, errors.Wrapf(err, "error updating call external id")
-=======
 	// update our channel session
-	if err := conn.UpdateExternalID(ctx, rt.DB, string(callID)); err != nil {
+	if err := call.UpdateExternalID(ctx, rt.DB, string(callID)); err != nil {
 		return clog, errors.Wrapf(err, "error updating session external id")
->>>>>>> 9475c717
-	}
-	if err := conn.AttachLog(ctx, rt.DB, clog); err != nil {
+	}
+	if err := call.AttachLog(ctx, rt.DB, clog); err != nil {
 		logrus.WithError(err).Error("error attaching ivr channel log")
 	}
 
