package ivr

import (
	"context"
	"time"

	"github.com/nyaruka/mailroom"
	"github.com/nyaruka/mailroom/core/ivr"
	"github.com/nyaruka/mailroom/core/models"
	"github.com/nyaruka/mailroom/runtime"
	"github.com/pkg/errors"
	"github.com/sirupsen/logrus"
)

func init() {
	mailroom.RegisterCron("retry_ivr_calls", time.Minute, false, RetryCalls)
}

// RetryCalls looks for calls that need to be retried and retries them
func RetryCalls(ctx context.Context, rt *runtime.Runtime) error {
	log := logrus.WithField("comp", "ivr_cron_retryer")
	start := time.Now()

	// find all calls that need restarting
	ctx, cancel := context.WithTimeout(ctx, time.Minute*10)
	defer cancel()

<<<<<<< HEAD
	conns, err := models.LoadChannelConnectionsToRetry(ctx, rt.DB, 200)
=======
	calls, err := models.LoadCallsToRetry(ctx, rt.DB, 100)
>>>>>>> 4855d479
	if err != nil {
		return errors.Wrapf(err, "error loading calls to retry")
	}

	throttledChannels := make(map[models.ChannelID]bool)
	clogs := make([]*models.ChannelLog, 0, len(calls))

	// schedules requests for each call
	for _, call := range calls {
		log = log.WithField("call_id", call.ID())

<<<<<<< HEAD
		// if the channel for this connection is throttled, move on
		/*if throttledChannels[conn.ChannelID()] {
			conn.MarkThrottled(ctx, rt.DB, time.Now())
			log.WithField("channel_id", conn.ChannelID()).Info("skipping connection, throttled")
=======
		// if the channel for this call is throttled, move on
		if throttledChannels[call.ChannelID()] {
			call.MarkThrottled(ctx, rt.DB, time.Now())
			log.WithField("channel_id", call.ChannelID()).Info("skipping call, throttled")
>>>>>>> 4855d479
			continue
		}*/

		// load the org for this call
		oa, err := models.GetOrgAssets(ctx, rt, call.OrgID())
		if err != nil {
			log.WithError(err).WithField("org_id", call.OrgID()).Error("error loading org")
			continue
		}

		// and the associated channel
		channel := oa.ChannelByID(call.ChannelID())
		if channel == nil {
			// fail this call, channel is no longer active
			err = models.BulkUpdateCallStatuses(ctx, rt.DB, []models.CallID{call.ID()}, models.CallStatusFailed)
			if err != nil {
				log.WithError(err).WithField("channel_id", call.ChannelID()).Error("error marking call as failed due to missing channel")
			}
			continue
		}

		// finally load the full URN
		urn, err := models.URNForID(ctx, rt.DB, oa, call.ContactURNID())
		if err != nil {
			log.WithError(err).WithField("urn_id", call.ContactURNID()).Error("unable to load contact urn")
			continue
		}

		clog, err := ivr.RequestStartForCall(ctx, rt, channel, urn, call)
		if clog != nil {
			clogs = append(clogs, clog)
		}
		if err != nil {
			log.WithError(err).Error(err)
			continue
		}

		// queued status on a call we just tried means it is throttled, mark our channel as such
		throttledChannels[call.ChannelID()] = true
	}

	// log any error inserting our channel logs, but continue
	if err := models.InsertChannelLogs(ctx, rt.DB, clogs); err != nil {
		logrus.WithError(err).Error("error inserting channel logs")
	}

	log.WithField("count", len(calls)).WithField("elapsed", time.Since(start)).Info("retried errored calls")

	return nil
}<|MERGE_RESOLUTION|>--- conflicted
+++ resolved
@@ -25,11 +25,7 @@
 	ctx, cancel := context.WithTimeout(ctx, time.Minute*10)
 	defer cancel()
 
-<<<<<<< HEAD
-	conns, err := models.LoadChannelConnectionsToRetry(ctx, rt.DB, 200)
-=======
-	calls, err := models.LoadCallsToRetry(ctx, rt.DB, 100)
->>>>>>> 4855d479
+	calls, err := models.LoadCallsToRetry(ctx, rt.DB, 200)
 	if err != nil {
 		return errors.Wrapf(err, "error loading calls to retry")
 	}
@@ -41,17 +37,10 @@
 	for _, call := range calls {
 		log = log.WithField("call_id", call.ID())
 
-<<<<<<< HEAD
-		// if the channel for this connection is throttled, move on
-		/*if throttledChannels[conn.ChannelID()] {
-			conn.MarkThrottled(ctx, rt.DB, time.Now())
-			log.WithField("channel_id", conn.ChannelID()).Info("skipping connection, throttled")
-=======
 		// if the channel for this call is throttled, move on
-		if throttledChannels[call.ChannelID()] {
+		/*if throttledChannels[call.ChannelID()] {
 			call.MarkThrottled(ctx, rt.DB, time.Now())
 			log.WithField("channel_id", call.ChannelID()).Info("skipping call, throttled")
->>>>>>> 4855d479
 			continue
 		}*/
 
