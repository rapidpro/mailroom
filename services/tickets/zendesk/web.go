--- conflicted
+++ resolved
@@ -268,13 +268,8 @@
 	}
 
 	// parse request payload
-<<<<<<< HEAD
 	request := &webhookRequest{}
-	if err := utils.UnmarshalAndValidateWithLimit(r.Body, request, web.MaxRequestBytes); err != nil {
-=======
-	request := &targetRequest{}
 	if err := web.ReadAndValidateJSON(r, request); err != nil {
->>>>>>> 4855d479
 		return err, http.StatusBadRequest, nil
 	}
 
