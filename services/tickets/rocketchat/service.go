package rocketchat

import (
	"net/http"
	"strconv"
	"time"

	"github.com/nyaruka/gocommon/httpx"
<<<<<<< HEAD
	"github.com/nyaruka/gocommon/jsonx"
=======
	"github.com/nyaruka/gocommon/stringsx"
>>>>>>> 4855d479
	"github.com/nyaruka/gocommon/urns"
	"github.com/nyaruka/goflow/envs"
	"github.com/nyaruka/goflow/flows"
	"github.com/nyaruka/goflow/utils"
	"github.com/nyaruka/mailroom/core/models"
	"github.com/nyaruka/mailroom/runtime"
	"github.com/pkg/errors"
)

const (
	typeRocketChat = "rocketchat"

	configBaseURL        = "base_url"
	configSecret         = "secret"
	configAdminAuthToken = "admin_auth_token"
	configAdminUserID    = "admin_user_id"
)

func init() {
	models.RegisterTicketService(typeRocketChat, NewService)
}

type service struct {
	client   *Client
	ticketer *flows.Ticketer
	redactor stringsx.Redactor
}

// NewService creates a new RocketChat ticket service
func NewService(rtCfg *runtime.Config, httpClient *http.Client, httpRetries *httpx.RetryConfig, ticketer *flows.Ticketer, config map[string]string) (models.TicketService, error) {
	baseURL := config[configBaseURL]
	secret := config[configSecret]

	if baseURL != "" && secret != "" {
		return &service{
			client:   NewClient(httpClient, httpRetries, baseURL, secret),
			ticketer: ticketer,
			redactor: stringsx.NewRedactor(flows.RedactionMask, secret),
		}, nil
	}
	return nil, errors.New("missing base_url or secret config")
}

// VisitorToken ticket user ID, RocketChat allows one room/ticket per user/contact
type VisitorToken models.ContactID

// Open opens a ticket which for RocketChat means open a room associated to a visitor user
func (s *service) Open(env envs.Environment, contact *flows.Contact, topic *flows.Topic, body string, assignee *flows.User, logHTTP flows.HTTPLogCallback) (*flows.Ticket, error) {
	ticket := flows.OpenTicket(s.ticketer, topic, body, assignee)
	email := ""
	phone := ""

	// look up email and phone
	for _, urn := range contact.URNs() {
		switch urn.URN().Scheme() {
		case urns.EmailScheme:
			email = urn.URN().Path()
		case urns.TelScheme:
			phone = urn.URN().Path()
		}
		if email != "" && phone != "" {
			break
		}
	}

	room := &Room{
		Visitor: Visitor{
			Token:       VisitorToken(contact.ID()).String(),
			ContactUUID: string(contact.UUID()),
			Name:        contact.Name(),
			Email:       email,
			Phone:       phone,
		},
		TicketID: string(ticket.UUID()),
	}
	room.SessionStart = session.Runs()[0].CreatedOn().Add(-time.Minute).Format(time.RFC3339)

	// to fully support the RocketChat ticketer, look up extra fields from ticket body for now
	extra := &struct {
		Department   string            `json:"department"`
		CustomFields map[string]string `json:"customFields"`
	}{}
	if err := jsonx.Unmarshal([]byte(body), extra); err == nil {
		room.Visitor.Department = extra.Department
		room.Visitor.CustomFields = extra.CustomFields
	}

	roomID, trace, err := s.client.CreateRoom(room)
	if trace != nil {
		logHTTP(flows.NewHTTPLog(trace, flows.HTTPStatusFromCode, s.redactor))
	}
	if err != nil {
		return nil, errors.Wrap(err, "error calling RocketChat")
	}

	ticket.SetExternalID(roomID)
	return ticket, nil
}

func (s *service) Forward(ticket *models.Ticket, msgUUID flows.MsgUUID, text string, attachments []utils.Attachment, logHTTP flows.HTTPLogCallback) error {
	visitor := Visitor{
		Token: VisitorToken(ticket.ContactID()).String(),
	}
	msg := &VisitorMsg{
		Visitor: visitor,
		Text:    text,
	}
	for _, attachment := range attachments {
		mimeType, url := attachment.ToParts()
		msg.Attachments = append(msg.Attachments, Attachment{Type: mimeType, URL: url})
	}

	_, trace, err := s.client.SendMessage(msg)
	if trace != nil {
		logHTTP(flows.NewHTTPLog(trace, flows.HTTPStatusFromCode, s.redactor))
	}
	if err != nil {
		return errors.Wrap(err, "error calling RocketChat")
	}
	return nil
}

func (s *service) Close(tickets []*models.Ticket, logHTTP flows.HTTPLogCallback) error {
	for _, t := range tickets {
		visitor := &Visitor{Token: VisitorToken(t.ContactID()).String()}

		trace, err := s.client.CloseRoom(visitor)
		if trace != nil {
			logHTTP(flows.NewHTTPLog(trace, flows.HTTPStatusFromCode, s.redactor))
		}
		if err != nil {
			return errors.Wrap(err, "error calling RocketChat")
		}
	}
	return nil
}

func (s *service) Reopen(tickets []*models.Ticket, logHTTP flows.HTTPLogCallback) error {
	return errors.New("RocketChat ticket type doesn't support reopening")
}

func (t VisitorToken) String() string {
	return strconv.FormatInt(int64(t), 10)
}<|MERGE_RESOLUTION|>--- conflicted
+++ resolved
@@ -3,14 +3,10 @@
 import (
 	"net/http"
 	"strconv"
-	"time"
 
 	"github.com/nyaruka/gocommon/httpx"
-<<<<<<< HEAD
 	"github.com/nyaruka/gocommon/jsonx"
-=======
 	"github.com/nyaruka/gocommon/stringsx"
->>>>>>> 4855d479
 	"github.com/nyaruka/gocommon/urns"
 	"github.com/nyaruka/goflow/envs"
 	"github.com/nyaruka/goflow/flows"
@@ -86,7 +82,6 @@
 		},
 		TicketID: string(ticket.UUID()),
 	}
-	room.SessionStart = session.Runs()[0].CreatedOn().Add(-time.Minute).Format(time.RFC3339)
 
 	// to fully support the RocketChat ticketer, look up extra fields from ticket body for now
 	extra := &struct {
