--- conflicted
+++ resolved
@@ -34,12 +34,7 @@
 
 const (
 	NilCallID     = CallID("")
-<<<<<<< HEAD
 	NilAttachment = utils.Attachment("")
-)
-=======
-	NilAttachment = flows.Attachment("")
->>>>>>> d51dc583
 
 	// Our user agent
 	userAgent = "Mailroom/"
@@ -511,12 +506,8 @@
 			if err != nil {
 				return errors.Wrapf(err, "unable to write attachment to s3")
 			}
-			attachment = flows.Attachment(contentType + ":" + url)
-		}
-<<<<<<< HEAD
-		attachment = utils.Attachment(contentType + ":" + url)
-=======
->>>>>>> d51dc583
+			attachment = utils.Attachment(contentType + ":" + url)
+		}
 	}
 
 	attachments := []utils.Attachment{}
